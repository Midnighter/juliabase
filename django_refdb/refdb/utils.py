--- conflicted
+++ resolved
@@ -3,11 +3,7 @@
 
 from __future__ import absolute_import
 
-<<<<<<< HEAD
-import hashlib, urlparse
-=======
 import hashlib, re
->>>>>>> 2ac0edd3
 import pyrefdb
 from django.conf import settings
 from django.template.defaultfilters import slugify
@@ -244,20 +240,6 @@
 
 def extended_notes_to_data(references):
     for reference in references:
-<<<<<<< HEAD
-        if reference.citation_key:
-            django_instance, __ = models.Reference.objects.get_or_create(citation_key=reference.citation_key)
-            reference.django_instance = django_instance
-
-
-def parse_query_string(request):
-    query_string = request.META["QUERY_STRING"] or u""
-    result = {}
-    for key, value in urlparse.parse_qs(query_string).iteritems():
-        if len(value) == 1:
-            result[key.decode("utf-8")] = value[0].decode("utf-8")
-    return result
-=======
         reference.extended_data = ExtendedData()
         for extended_note in reference.extended_notes:
             match = citation_key_pattern.match(extended_note.citation_key)
@@ -300,5 +282,4 @@
     if extended_data.creator:
         reference.extended_notes.append("django-refdb-creator-%d" % extended_data.creator)
     if extended_data.institute_publication:
-        reference.extended_notes.append("django-refdb-institute-publication")
->>>>>>> 2ac0edd3
+        reference.extended_notes.append("django-refdb-institute-publication")