--- conflicted
+++ resolved
@@ -587,18 +587,14 @@
     :Exceptions:
       - `PermissionError`: raised if the user is not allowed to edit the sample
     """
-<<<<<<< HEAD
     from samples.views.permissions import PhysicalProcess
-    if sample.topic and sample.currently_responsible_person != user and not user.is_superuser and not \
-        (sample.topic in user.topics.all() and PhysicalProcess.topic_manager_permission in user.user_permissions.all()):
-=======
     currently_responsible_person = sample.currently_responsible_person
     if not sample.topic and currently_responsible_person.chantal_user_details.department != user.chantal_user_details.department \
         and not user.is_superuser:
         description = _("You are not allowed to edit the sample since the sample doesn't belong to your department.")
         raise PermissionError(user, description, new_topic_would_help=True)
-    if sample.topic and currently_responsible_person != user and not user.is_superuser:
->>>>>>> 04bb7b0a
+    if sample.topic and currently_responsible_person != user and not user.is_superuser and not \
+        (sample.topic in user.topics.all() and PhysicalProcess.topic_manager_permission in user.user_permissions.all()):
         description = _("You are not allowed to edit the sample “{name}” (including splitting and declaring dead) because "
                         "you are not the currently responsible person for this sample.").format(name=sample)
         raise PermissionError(user, description)
