--- conflicted
+++ resolved
@@ -41,33 +41,7 @@
   </table>
   <div style="display: none">
     {{ add_samples.timestamp_inaccuracy }}
-<<<<<<< HEAD
-  </div> -->
-
-  <table>
-    {% for field in add_samples %}
-        {% if field.label == "Substrate originator" %}
-            {% if external_operators_available %}
-                <tr>
-                {% input_field field %}
-                </tr>
-            {% endif %}
-        {% else %}{% if field.label == "Timestamp inaccuracy" %}
-        {% else %}
-            <tr>
-            {% input_field field %}
-            </tr>
-        {% endif %}{% endif %}
-    {% endfor %}
-  </table>
-  <div style="display: none">
-    {{ add_samples.timestamp_inaccuracy }}
-    {{ add_samples.sample_name }}
-  </div>
-
-=======
   </div> 
->>>>>>> bee2244f
   <p class="submit-button" style="clear: both"><input type="submit"/></p>
 </form>
 
