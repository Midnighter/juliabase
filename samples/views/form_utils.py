#!/usr/bin/env python
# -*- coding: utf-8 -*-

u"""Helper classes and function which have something to do with form generation
and validation.
"""

from __future__ import absolute_import

import re, datetime
from django.forms.util import ErrorList, ValidationError
from django.http import QueryDict
from django.utils.translation import ugettext as _, ugettext_lazy
from django.forms import ModelForm, ModelChoiceField
import django.forms as forms
import django.contrib.auth.models
from chantal_common.utils import get_really_full_name, check_markdown
from chantal_common.models import Topic
from samples import models, permissions
from samples.views import utils


# FixMe: Should this also contain "operator = OperatorField"?

class ProcessForm(ModelForm):
    u"""Abstract model form class for processes.  It ensures that timestamps
    are not in the future, and that comments contain only allowed Markdown
    syntax.
    """

    def clean_comments(self):
        u"""Forbid image and headings syntax in Markdown markup.
        """
        comments = self.cleaned_data["comments"]
        check_markdown(comments)
        return comments

    def clean_timestamp(self):
        u"""Forbid timestamps that are in the future.
        """
        timestamp = self.cleaned_data["timestamp"]
        if timestamp > datetime.datetime.now():
            raise ValidationError(_(u"The timestamp must not be in the future."))
        return timestamp


class DataModelForm(ModelForm):
    _ = ugettext_lazy
    u"""Model form class for accessing the data fields of a bound form, whether
    it is valid or not.  This is sometimes useful if you want to do structural
    changes to the forms in a view, and you don't want to do that only if the
    data the user has given is totally valid.

    Actually, using this class is bad style nevertheless.  It is used in the
    module `six_chamber_deposition`, however, for upcoming processes, it should
    be avoided and extra forms used instead.
    """

    def uncleaned_data(self, fieldname):
        u"""Get the field value of a *bound* form, even if it is invalid.

        :Parameters:
          - `fieldname`: name (=key) of the field

        :type fieldname: str

        :Return:
          the value of the field

        :rtype: unicode
        """
        return self.data.get(self.prefix + "-" + fieldname)


def get_my_layers(user_details, deposition_model):
    u"""Parse the ``my_layers`` string of a user and convert it to valid input
    for a form selection field (``ChoiceField``).  Notethat the user is not
    forced to select a layer.  Instead, the result always includes a “nothing
    selected” option.

    :Parameters:
      - `user_details`: the details of the current user
      - `deposition_model`: the model class for which “MyLayers” should be
        generated

    :type user_details: `models.UserDetails`
    :type deposition_model: class, descendent of `models.Deposition`

    :Return:
      a list ready-for-use as the ``choices`` attribute of a ``ChoiceField``.
      The MyLayer IDs are given as strings in the form “<deposition id>-<layer
      number>”.

    :rtype: list of (MyLayer-ID, nickname)
    """
    if not user_details.my_layers:
        return [(u"", u"---------")]
    items = [item.split(":", 1) for item in user_details.my_layers.split(",")]
    items = [(item[0].strip(),) + tuple(item[1].rsplit("-", 1)) for item in items]
    items = [(item[0], int(item[1]), int(item[2])) for item in items]
    fitting_items = [(u"", u"---------")]
    for nickname, deposition_id, layer_number in items:
        try:
            deposition = deposition_model.objects.get(pk=deposition_id)
        except deposition_model.DoesNotExist:
            continue
        try:
            layer = deposition.layers.get(number=layer_number)
        except:
            continue
        # FixMe: Maybe it is possible to avoid serialising the deposition ID
        # and layer number, so that change_structure() doesn't have to re-parse
        # it.  In other words: Maybe the first element of the tuples can be of
        # any type and needn't be strings.
        fitting_items.append((u"%d-%d" % (deposition_id, layer_number), nickname))
    return fitting_items


class AddLayersForm(forms.Form):
    _ = ugettext_lazy
    number_of_layers_to_add = forms.IntegerField(label=_(u"Number of layers to be added"), min_value=0, max_value=10, required=False)
    my_layer_to_be_added = forms.ChoiceField(label=_(u"Nickname of My Layer to be added"), required=False)

    def __init__(self, user_details, model, data=None, **kwargs):
        super(AddLayersForm, self).__init__(data, **kwargs)
        self.fields["my_layer_to_be_added"].choices = get_my_layers(user_details, model)
        self.model = model

    def clean_number_of_layers_to_add(self):
        return utils.int_or_zero(self.cleaned_data["number_of_layers_to_add"])

    def clean_my_layer_to_be_added(self):
        nickname = self.cleaned_data["my_layer_to_be_added"]
        if nickname and "-" in nickname:
            deposition_id, layer_number = self.cleaned_data["my_layer_to_be_added"].split("-")
            deposition_id, layer_number = int(deposition_id), int(layer_number)
            try:
                deposition = self.model.objects.get(pk=deposition_id)
            except self.model.DoesNotExist:
                pass
            else:
                layer_query = deposition.layers.filter(number=layer_number)
                if layer_query.count() == 1:
                    return layer_query.values()[0]


initials_pattern = re.compile(ur"[A-Z]{2,4}[0-9]*$")

class InitialsForm(forms.Form):
    u"""Form for a person's initials.  A “person” can be a user or an external
    operator.  Initials are optional, however, if you choose them, you cannot
    change (or delete) them anymore.
    """
    _ = ugettext_lazy
    # FixMe: Use lowercase form and .capitalize() to ease translating.
    initials = forms.CharField(label=_(u"Initials"), max_length=4, required=False)

    def __init__(self, person, initials_mandatory, *args, **kwargs):
        super(InitialsForm, self).__init__(*args, **kwargs)
        self.fields["initials"].required = initials_mandatory
        self.person = person
        self.is_user = isinstance(person, django.contrib.auth.models.User)
        try:
            initials = person.initials
            self.readonly = True
        except models.Initials.DoesNotExist:
            self.readonly = False
        if self.readonly:
            self.fields["initials"].widget.attrs["readonly"] = "readonly"
            self.fields["initials"].initial = initials
        self.fields["initials"].min_length = 2 if self.is_user else 4

    def clean_initials(self):
        initials = self.cleaned_data["initials"]
        if not initials or self.readonly:
            return initials
        # Note that minimal and maximal length are already checked.
        if not initials_pattern.match(initials):
            raise ValidationError(_(u"The initials must start with two uppercase letters.  "
                                    u"They must contain uppercase letters and digits only.  Digits must be at the end."))
        if models.Initials.objects.filter(initials=initials).count():
            raise ValidationError(_(u"These initials are already used."))
        return initials

    def save(self):
        u"""Although this is not a model form, I add a ``save()`` method in
        order to avoid code duplication.  Here, I test whether the “initials”
        field in the database is still empty, and if so, add it to the
        database.
        """
        initials = self.cleaned_data["initials"]
        if initials:
            if self.is_user:
                if models.Initials.objects.filter(user=self.person).count() == 0:
                    models.Initials.objects.create(initials=initials, user=self.person)
            else:
                if models.Initials.objects.filter(external_operator=self.person).count() == 0:
                    models.Initials.objects.create(initials=initials, external_operator=self.person)


class EditDescriptionForm(forms.Form):
    _ = ugettext_lazy
    description = forms.CharField(label=_(u"Description of edit"), widget=forms.Textarea)
    important = forms.BooleanField(label=_(u"Important edit"), required=False)

    def __init__(self, *args, **kwargs):
        kwargs["prefix"] = "edit_description"
        super(EditDescriptionForm, self).__init__(*args, **kwargs)
        self.fields["description"].widget.attrs["rows"] = 3

    def clean_description(self):
        u"""Forbid image and headings syntax in Markdown markup.
        """
        description = self.cleaned_data["description"]
        check_markdown(description)
        return description


class GeneralSampleField(object):
    u"""Mixin class for the samples selection box.  It is used in the two form
    field classes `SampleField` and `MultipleSamplesField`.  Never instantiate
    this class.

    The clever bit here is that I use the ``<OPTGROUP>`` feature of HTML in
    order to have a structured list.  Some samples may occur twice in the list
    because of this; you may select both without a negative effect.
    """

    def set_samples(self, samples):
        u"""Set the sample list shown in the widget.  You *must* call this
        method in the constructor of the form in which you use this field,
        otherwise the selection box will remain emtpy.

        :Parameters:
          - `samples`: Samples to be included into the list.  Typically, these
            are the current user's “My Samples”, plus the samples that were
            already connected with the deposition or measurement when you edit
            it.

        :type samples: list of `models.Sample`
        """
<<<<<<< HEAD
        topics, topicless_samples = utils.build_structured_sample_list(samples)
        self.choices = [(sample.pk, unicode(sample)) for sample in topicless_samples]
        for topic in topics:
            seriesless_samples = [(sample.pk, unicode(sample)) for sample in topic.samples]
            self.choices.append((topic.name, seriesless_samples))
            for series in topic.sample_series:
=======
        projects, projectless_samples = utils.build_structured_sample_list(samples)
        self.choices = [(sample.pk, unicode(sample)) for sample in projectless_samples]
        for project in projects:
            seriesless_samples = [(sample.pk, unicode(sample)) for sample in project.samples]
            self.choices.append((project.project.name, seriesless_samples))
            for series in project.sample_series:
>>>>>>> 4bb647c9
                samples = [(sample.pk, 4*u" " + unicode(sample)) for sample in series.samples]
                self.choices.append((4*u" " + series.name, samples))
        if not isinstance(self, forms.MultipleChoiceField) or not self.choices:
            self.choices.insert(0, (u"", 9*u"-"))


class SampleField(GeneralSampleField, forms.ChoiceField):
    u"""Form field class for sample selection boxes where you can select a
    single sample.  This is typically used in measurement forms because
    normally, one measures only *one* sample at a time.
    """

    def clean(self, value):
        value = super(SampleField, self).clean(value)
        if value:
            return models.Sample.objects.get(pk=int(value))


class MultipleSamplesField(GeneralSampleField, forms.MultipleChoiceField):
    u"""Form field class for sample selection boxes where you can select many
    samples at once.  This is typically used in deposition forms because most
    deposition systems can deposit more than one sample in a single run.
    """

    def clean(self, value):
        if value == [u""]:
            value = []
        value = super(MultipleSamplesField, self).clean(value)
        return models.Sample.objects.in_bulk([int(pk) for pk in set(value)]).values()


class UserField(forms.ChoiceField):
    u"""Form field class for the selection of a single user.  This can be the
    new currently responsible person for a sample, or the person you wish to
    send “My Samples” to.
    """

    def set_users(self, additional_user=None):
        u"""Set the user list shown in the widget.  You *must* call this method
        (or `set_users_without`) in the constructor of the form in which you
        use this field, otherwise the selection box will remain emtpy.  The
        selection list will consist of all currently active users, plus the
        given additional user if any.

        :Parameters:
          - `additional_user`: Optional additional user to be included into the
            list.  Typically, it is the current user for the process to be
            edited.

        :type additional_user: ``django.contrib.auth.models.User``
        """
        self.choices = [(u"", 9*u"-")]
        users = set(django.contrib.auth.models.User.objects.filter(is_active=True).all())
        if additional_user:
            users.add(additional_user)
        users = sorted(users, key=lambda user: user.last_name if user.last_name else user.username)
        self.choices.extend((user.pk, get_really_full_name(user)) for user in users)

    def set_users_without(self, excluded_user):
        u"""Set the user list shown in the widget.  You *must* call this method
        (or `set_users`) in the constructor of the form in which you use this
        field, otherwise the selection box will remain emtpy.  The selection
        list will consist of all currently active users, minus the given user.

        :Parameters:
          - `excluded_user`: User to be excluded from the list.  Typically, it
            is the currently logged-in user.

        :type excluded_user: ``django.contrib.auth.models.User``
        """
        self.choices = [(u"", 9*u"-")]
        users = set(django.contrib.auth.models.User.objects.filter(is_active=True).all())
        users.remove(excluded_user)
        users = sorted(users, key=lambda user: user.last_name if user.last_name else user.username)
        self.choices.extend((user.pk, get_really_full_name(user)) for user in users)

    def clean(self, value):
        value = super(UserField, self).clean(value)
        if value:
            return django.contrib.auth.models.User.objects.get(pk=int(value))


class MultipleUsersField(forms.MultipleChoiceField):
    u"""Form field class for the selection of zero or more users.  This can be
    the set of members for a particular topic.
    """

    def set_users(self, additional_users=[]):
        u"""Set the user list shown in the widget.  You *must* call this method
        in the constructor of the form in which you use this field, otherwise
        the selection box will remain emtpy.  The selection list will consist
        of all currently active users, plus the given additional users if any.

        :Parameters:
          - `additional_users`: Optional additional users to be included into
            the list.  Typically, it is the current users for the topic whose
            memberships are to be changed.

        :type additional_users: iterable of ``django.contrib.auth.models.User``
        """
        users = set(django.contrib.auth.models.User.objects.filter(is_active=True).all())
        users |= set(additional_users)
        users = sorted(users, key=lambda user: user.last_name if user.last_name else user.username)
        self.choices = [(user.pk, get_really_full_name(user)) for user in users]
        if not self.choices:
            self.choices = ((u"", 9*u"-"),)

    def clean(self, value):
        if value == [u""]:
            value = []
        value = super(MultipleUsersField, self).clean(value)
        return django.contrib.auth.models.User.objects.in_bulk([int(pk) for pk in set(value)]).values()


class TopicField(forms.ChoiceField):
    u"""Form field class for the selection of a single topic.  This can be
    the topic for a sample or a sample series, for example.
    """

    def set_topics(self, user, additional_topic=None):
        u"""Set the topic list shown in the widget.  You *must* call this
        method in the constructor of the form in which you use this field,
        otherwise the selection box will remain emtpy.  The selection list will
        consist of all currently active topics, plus the given additional
        topic if any.  The “currently active topics” are all topics with
        at least one active user amongst its members.

        :Parameters:
          - `user`: the currently logged-in user
          - `additional_topic`: Optional additional topic to be included
            into the list.  Typically, it is the current topic of the sample,
            for example.

        :type user: ``django.contrib.auth.models.User``
        :type additional_topic: ``chantal_common.models.Topic``
        """
        self.choices = [(u"", 9*u"-")]
        all_topics = Topic.objects.filter(members__is_active=True).distinct()
        user_topics = user.topics.all()
        topics = \
            set(topic for topic in all_topics if not topic.restricted or topic in user_topics)
        if additional_topic:
            topics.add(additional_topic)
        topics = sorted(topics, key=lambda topic: topic.name)
        self.choices.extend((topic.pk, unicode(topic)) for topic in topics)

    def clean(self, value):
        value = super(TopicField, self).clean(value)
        if value:
            return Topic.objects.get(pk=int(value))


class FixedOperatorField(forms.ChoiceField):
    u"""Form field class for the *fixed* selection of a single user.  This is
    intended for edit-process views when the operator must be the currently
    logged-in user, or the previous operator.  In other words, it must be
    impossible to change it.  Then, you can use this form field for the
    operator, and hide the field from display by ``style="display: none"`` in
    the HTML template.

    Important: This field must *always* be made required!
    """

    def set_operator(self, operator, is_staff=False):
        u"""Set the user list shown in the widget.  You *must* call this method
        in the constructor of the form in which you use this field, otherwise
        the selection box will remain emtpy.  The selection list will consist
        only of the given operator, with no other choice (not even the empty
        field).

        :Parameters:
          - `operator`: operator to be included into the list.  Typically, it
            is the current user.
          - `is_staff`: whether the currently logged-in user is an
            administrator

        :type operator: ``django.contrib.auth.models.User``
        :type is_staff: bool
        """
        if not is_staff:
            self.choices = ((operator.pk, operator.username),)
        else:
            self.choices = django.contrib.auth.models.User.objects.values_list("pk", "username")

    def clean(self, value):
        value = super(FixedOperatorField, self).clean(value)
        return django.contrib.auth.models.User.objects.get(pk=int(value))


class OperatorField(forms.ChoiceField):
    u"""Form field class for the selection of a single operator.  This is
    intended for edit-process views when the operator must be the currently
    logged-in user, or the previous operator.  In other words, it must be
    impossible to change it.  Then, you can use this form field for the
    operator, and hide the field from display by ``style="display: none"`` in
    the HTML template.

    If you want to use this field, do the following things:

    1. This field must be made required

    2. If the user is not staff, make the possible choices of the external
       operator field empty.

    3. Assure in your ``clean()`` method that non-staff doesn't submit an
       external operator.  In the same method, say::

           self.cleaned_data["external_operator"] = \
               self.fields["operator"].external_operator

    4. In the template, show the external operator field only for staff.
    """

    def set_choices(self, user, old_process):
        u"""Set the operator list shown in the widget.  It combines selectable
        users and external operators.  You *must* call this method in the
        constructor of the form in which you use this field, otherwise the
        selection box will remain emtpy.  It works even for staff users, which
        can choose from *all* users and external operators (including inactive
        users such as “nobody”).

        :Parameters:
          - `user`: the currently logged-in user.
          - `old_process`: if the process is to be edited, the former instance
            of the process; otherwise, ``None``

        :type operator: ``django.contrib.auth.models.User``
        :type is_staff: `models.Process`
        """
        self.user = user
        if old_process:
            if user.is_staff:
                self.choices = django.contrib.auth.models.User.objects.values_list("pk", "username")
            else:
                self.choices = [(old_process.operator.pk, old_process.operator.username)]
            self.initial = old_process.operator.pk
        else:
            if user.is_staff:
                self.choices = django.contrib.auth.models.User.objects.values_list("pk", "username")
            else:
                self.choices = [(user.pk, user.username)]
            self.initial = user.pk
        if user.is_staff:
            external_operators = list(models.ExternalOperator.objects.all())
        else:
            external_operators = list(user.external_contacts.all())
        if old_process and old_process.external_operator:
            if not old_process.external_operator in external_operators:
                external_operators.append(old_process.external_operator)
            self.initial = "extern-" + str(old_process.external_operator.pk)
        for external_operator in external_operators:
            self.choices.append(("extern-" + str(external_operator.pk), external_operator.name))

    def clean(self, value):
        u"""Return the selected operator.  Additionally, it sets the attribute
        `external_operator` if the user selected one (it sets it to ``None``
        otherwise).  If an external operator was selected, this routine returns
        the currently logged-in user.
        """
        value = super(OperatorField, self).clean(value)
        if value.startswith("extern-"):
            self.external_operator = models.ExternalOperator.objects.get(pk=int(value[7:]))
            return self.user
        else:
            self.external_operator = None
            return django.contrib.auth.models.User.objects.get(pk=int(value))


# FixMe: This should be moved to chantal_ipv, because this special case is only
# necessary because samples may get renamed after depositions.  Maybe
# refactoring should be done because it is used for substrates, too.

class DepositionSamplesForm(forms.Form):
    u"""Form for the list selection of samples that took part in the
    deposition.  Depositions need a special form class for this because it must
    be disabled when editing an *existing* deposition.
    """
    _ = ugettext_lazy
    sample_list = MultipleSamplesField(label=_(u"Samples"))

    def __init__(self, user_details, preset_sample, deposition, data=None, **kwargs):
        u"""Class constructor.  Note that I have to distinguish clearly here
        between new and existing depositions.
        """
        samples = list(user_details.my_samples.all())
        if deposition:
            # If editing an existing deposition, always have an *unbound* form
            # so that the samples are set although sample selection is
            # "disabled" and thus never successful when submitting.  This is
            # necessary for depositions because they can change the name of
            # samples, and so changing the affected samples afterwards is a
            # source of big trouble.
            kwargs["initial"] = {"sample_list": deposition.samples.values_list("pk", flat=True)}
            super(DepositionSamplesForm, self).__init__(**kwargs)
            self.fields["sample_list"].widget.attrs["disabled"] = "disabled"
            samples.extend(deposition.samples.all())
        else:
            super(DepositionSamplesForm, self).__init__(data, **kwargs)
            if preset_sample:
                samples.append(preset_sample)
                self.fields["sample_list"].initial = [preset_sample.pk]
        self.fields["sample_list"].set_samples(samples)
        self.fields["sample_list"].widget.attrs.update({"size": "17", "style": "vertical-align: top"})


time_pattern = re.compile(r"^\s*((?P<H>\d{1,3}):)?(?P<M>\d{1,2}):(?P<S>\d{1,2})\s*$")
u"""Standard regular expression pattern for time durations in Chantal:
HH:MM:SS, where hours can also be 3-digit and are optional."""
def clean_time_field(value):
    u"""General helper function for use in the ``clean_...`` methods in forms.
    It tests whether the time format is correct, and normalises the duration so
    that minutes and seconds are 2-digit, and leading zeros are eliminated from
    the hours.

    :Parameters:
      - `value`: the value input by the user.  Usually this is the result of a
        ``cleaned_data[...]`` call.

    :type value: str

    :Return:
      the normalised time

    :rtype: str

    :Exceptions:
      - `ValidationError`: if the value given was not a valid duration time.
    """
    if not value:
        return ""
    match = time_pattern.match(value)
    if not match:
        raise ValidationError(_(u"Time must be given in the form HH:MM:SS."))
    hours, minutes, seconds = match.group("H"), int(match.group("M")), int(match.group("S"))
    hours = int(hours) if hours is not None else 0
    if minutes >= 60 or seconds >= 60:
        raise ValidationError(_(u"Minutes and seconds must be smaller than 60."))
    if not hours:
        return "%d:%02d" % (minutes, seconds)
    else:
        return "%d:%02d:%02d" % (hours, minutes, seconds)


def clean_date_field(value):
    u"""General helper function for use in the ``clean_...`` methods in forms.
    It tests whether the given date is not in the future.
    It is a small an trivial test, but it is used in the most layer forms.

    The test of correct input is performed by the `date field` itself.

    :Parameter:
        - `value`: the value input by the user.  Usually this is the result of a
        ``cleaned_data[...]`` call.

    :type value: datetime.date object

    :Return:
        the original ``value`` (unchanged)

    :rtype: datetime.date object

    :Exception:
        -`ValidationError`: if the specified date lies in the future.
    """
    if value > datetime.date.today():
        raise ValidationError(_(u"The date must not be in the future."))
    return value


quantity_pattern = re.compile(ur"^\s*(?P<number>[-+]?\d+(\.\d+)?(e[-+]?\d+)?)\s*(?P<unit>[a-uA-Zµ]+)\s*$")
u"""Regular expression pattern for valid physical quantities."""
def clean_quantity_field(value, units):
    u"""General helper function for use in the ``clean_...`` methods in forms.
    It tests whether the format of the physical quantity is correct, and
    normalises it so that it only contains decimal points (no commas), a proper
    »µ«, and exactly one space sign between value and unit.

    :Parameters:
      - `value`: the value input by the user.  Usually this is the result of a
        ``cleaned_data[...]`` call.

    :type value: str

    :Return:
      the normalised physical quantity

    :rtype: str

    :Exceptions:
      - `ValidationError`: if the value given was not a valid physical
        quantity.
    """
    if not value:
        return ""
    value = unicode(value).replace(",", ".").replace(u"μ", u"µ")  # No, these µ are not the same!
    match = quantity_pattern.match(value)
    if not match:
        raise ValidationError(_(u"Must be a physical quantity with number and unit."))
    original_unit = match.group("unit").lower()
    for unit in units:
        if unit.lower() == original_unit.lower():
            break
    else:
        raise ValidationError(_(u"The unit is invalid.  Valid units are: %s")%", ".join(units))
    return match.group("number") + " " + unit


deposition_number_pattern = re.compile("\d\d[A-Z]-\d{3,4}$")
def clean_deposition_number_field(value, letter):
    u"""Checks wheter a deposition number given by the user in a form is a
    valid one.  Note that it does not check whether a deposition with this
    number already exists in the database.  It just checks the syntax of the
    number.

    :Parameters:
      - `value`: the deposition number entered by the user
      - `letter`: the single uppercase letter denoting the deposition system

    :type value: unicode
    :type letter: unicode

    :Return:
      the original ``value`` (unchanged)

    :rtype: unicode

    :Exceptions:
      - `ValidationError`: if the deposition number was not a valid deposition
        number
    """
    if not deposition_number_pattern.match(value):
        # Translation hint: “YY” is year, “L” is letter, and “NNN” is number
        raise ValidationError(_(u"Invalid deposition number.  It must be of the form YYL-NNN."))
    if value[2] != letter:
        raise ValidationError(_(u"The deposition letter must be an uppercase “%s”.") % letter)
    return value


def collect_subform_indices(post_data, subform_key="number", prefix=u""):
    u"""Find all indices of subforms of a certain type (e.g. layers) and return
    them so that the objects (e.g. layers) have a sensible order (e.g. sorted
    by layer number).  This is necessary because indices are used as form
    prefixes and cannot be changed easily, even if the layers are rearranged,
    duplicated, or deleted.  By using this function, the view has the chance to
    have everything in proper order nevertheless.

    :Parameters:
      - `post_data`: the result from ``request.POST``
      - `subform_key`: the fieldname in the forms that is used for ordering.
        Defaults to ``number``.
      - `prefix`: an additional prefix to prepend to every form field name
        (even before the index).  (Is almost never used.)

    :type post_data: ``QueryDict``

    :Return:
      list with all found indices having this form prefix and key.
      Their order is so that the respective values for that key are ascending.

    :rtype: list of int
    """
    subform_name_pattern = re.compile(re.escape(prefix) + ur"(?P<index>\d+)(_\d+)*-(?P<key>.+)")
    values = {}
    for key, value in post_data.iteritems():
        match = subform_name_pattern.match(key)
        if match:
            index = int(match.group("index"))
            if match.group("key") == subform_key:
                values[index] = value
            elif index not in values:
                values[index] = None
    last_value = 0
    for index in sorted(values):
        try:
            value = int(values[index])
        except (TypeError, ValueError):
            value = last_value + 0.01
        last_value = values[index] = value
    return sorted(values, key=lambda index: values[index])


level0_pattern = re.compile(ur"(?P<level0_index>\d+)-(?P<id>.+)")
level1_pattern = re.compile(ur"(?P<level0_index>\d+)_(?P<level1_index>\d+)-(?P<id>.+)")
def normalize_prefixes(post_data):
    u"""Manipulates the prefixes of POST data keys for bringing them in
    consecutive order.  It only works for at most two-level numeric prefixes,
    which is sufficient for most purposes.  For example, in the 6-chamber
    deposition view, top-level is the layer index, and second-level is the
    channel index.

    The format of prefixes must be "1" for layers, and "1_1" for channels.

    By deleting layers or channels, the indeces might be sparse, so this
    routine re-indexes everything so that the gaps are filled.

    :Parameters:
      - `post_data`: the POST data as returned by ``request.POST``.

    :type post_data: ``QueryDict``

    :Return:
      the normalised POST data, the number of top-level prefixes, and a list
      with the number of all second-level prefixes.

    :rtype: ``QueryDict``, int, list of int
    """
    level0_indices = set()
    level1_indices = {}
    digested_post_data = {}
    for key in post_data:
        match = level0_pattern.match(key)
        if match:
            level0_index = int(match.group("level0_index"))
            level0_indices.add(level0_index)
            level1_indices.setdefault(level0_index, set())
            digested_post_data[(level0_index, match.group("id"))] = post_data.getlist(key)
        else:
            match = level1_pattern.match(key)
            if match:
                level0_index, level1_index = int(match.group("level0_index")), int(match.group("level1_index"))
                level1_indices.setdefault(level0_index, set()).add(level1_index)
                digested_post_data[(level1_index, level0_index, match.group("id"))] = post_data.getlist(key)
            else:
                digested_post_data[key] = post_data.getlist(key)
    level0_indices = sorted(level0_indices)
    normalization_necessary = level0_indices and level0_indices[-1] != len(level0_indices) - 1
    for key, value in level1_indices.iteritems():
        level1_indices[key] = sorted(value)
        normalization_necessary = normalization_necessary or (
            level1_indices[key] and level1_indices[key][-1] != len(level1_indices[key]) - 1)
    if normalization_necessary:
        new_post_data = QueryDict("").copy()
        for key, value in digested_post_data.iteritems():
            if isinstance(key, basestring):
                new_post_data.setlist(key, value)
            elif len(key) == 2:
                new_post_data.setlist("%d-%s" % (level0_indices.index(key[0]), key[1]), value)
            else:
                new_level0_index = level0_indices.index(key[1])
                new_post_data.setlist("%d_%d-%s" % (new_level0_index, level1_indices[key[1]].index(key[0]), key[2]), value)
    else:
        new_post_data = post_data
    return new_post_data, len(level0_indices), [len(level1_indices[i]) for i in level0_indices]


def dead_samples(samples, timestamp):
    u"""Determine all samples from ``samples`` which are already dead at the
    given ``timestamp``.

    :Parameters:
      - `samples`: the samples to be tested
      - `timestamp`: the timestamp for which the dead samples should be found

    :type samples: list of `models.Sample`
    :type timestamp: ``datetime.datetime``

    :Return:
      set of all samples which are dead at ``timestamp``

    :rtype: set of `models.Sample`
    """
    result = set()
    for sample in samples:
        death_timestamps = \
            sample.processes.filter(sampledeath__timestamp__isnull=False).values_list("timestamp", flat=True)
        assert len(death_timestamps) <= 1
        if death_timestamps and death_timestamps[0] <= timestamp:
            result.add(sample)
    return result<|MERGE_RESOLUTION|>--- conflicted
+++ resolved
@@ -239,21 +239,12 @@
 
         :type samples: list of `models.Sample`
         """
-<<<<<<< HEAD
         topics, topicless_samples = utils.build_structured_sample_list(samples)
         self.choices = [(sample.pk, unicode(sample)) for sample in topicless_samples]
         for topic in topics:
             seriesless_samples = [(sample.pk, unicode(sample)) for sample in topic.samples]
-            self.choices.append((topic.name, seriesless_samples))
+            self.choices.append((topic.topic.name, seriesless_samples))
             for series in topic.sample_series:
-=======
-        projects, projectless_samples = utils.build_structured_sample_list(samples)
-        self.choices = [(sample.pk, unicode(sample)) for sample in projectless_samples]
-        for project in projects:
-            seriesless_samples = [(sample.pk, unicode(sample)) for sample in project.samples]
-            self.choices.append((project.project.name, seriesless_samples))
-            for series in project.sample_series:
->>>>>>> 4bb647c9
                 samples = [(sample.pk, 4*u" " + unicode(sample)) for sample in series.samples]
                 self.choices.append((4*u" " + series.name, samples))
         if not isinstance(self, forms.MultipleChoiceField) or not self.choices:
