--- conflicted
+++ resolved
@@ -46,11 +46,7 @@
     u"""Filter for rounding a numeric value to a fixed number of significant
     digits.  The result may be used for the `quantity` filter below.
     """
-<<<<<<< HEAD
     return mark_save("{{0:.{0}g}}".format(digits).format(float(value)))
-=======
-    return str(decimal.Context(prec=int(digits), rounding=decimal.ROUND_HALF_UP).create_decimal(str(value)))
->>>>>>> 0ae4956d
 
 
 @register.filter
