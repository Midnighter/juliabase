#!/usr/bin/env python
# -*- coding: utf-8 -*-
#
# This file is part of JuliaBase, the samples database.
#
# Copyright © 2008–2014 Forschungszentrum Jülich, Germany,
#                       Marvin Goblet <m.goblet@fz-juelich.de>,
#                       Torsten Bronger <t.bronger@fz-juelich.de>
#
# You must not use, install, pass on, offer, sell, analyse, modify, or
# distribute this software without explicit permission of the copyright holder.
# If you have received a copy of this software without the explicit permission
# of the copyright holder, you must destroy it immediately and completely.


"""The most basic models like ``Sample``, ``SampleSeries``, ``UserDetails``
etc.  It is important to see that this module is imported by almost all other
models modules.  Therefore, you *must* *not* import any JuliaBase models module
here, in particular not ``models.py``.  Otherwise, you'd end up with
irresolvable cyclic imports.  For the same reason, it is sometimes (e.g. for
`samples.permissions`) necessary to avoid the ``from`` keyword.
"""

from __future__ import absolute_import, division, unicode_literals
import django.utils.six as six
from django.utils.encoding import python_2_unicode_compatible

import hashlib, os.path, datetime, json
import django.contrib.auth.models
from django.utils.translation import ugettext_lazy as _, ugettext, pgettext_lazy, get_language
from django.template import defaultfilters, Context, TemplateDoesNotExist
from django.template.loader import render_to_string
import django.core.urlresolvers
from django.conf import settings
from django.db import models
from django.core.cache import cache
from jb_common.utils import get_really_full_name, cache_key_locked
from jb_common.models import Topic, PolymorphicModel, Department
import samples.permissions
from samples.views import shared_utils
from jb_common import search
from samples.data_tree import DataNode, DataItem
from django.contrib.contenttypes.models import ContentType
import collections


class ExternalOperatorManager(models.Manager):
    def get_by_natural_key(self, name):
        return self.get(name=name)


@python_2_unicode_compatible
class ExternalOperator(models.Model):
    """Some samples and processes are not made in our institute but in external
    institutions.  This is realised by setting the `Process.external_operator`
    field, which in turn contains `ExternalOperator`.
    """
<<<<<<< HEAD
=======
    objects = ExternalOperatorManager()

>>>>>>> 4b4a4fd6
    name = models.CharField(_("name"), max_length=30, unique=True)
    institution = models.CharField(_("institution"), max_length=255)
    email = models.EmailField(_("email"))
    alternative_email = models.EmailField(_("alternative email"), blank=True)
    phone = models.CharField(_("phone"), max_length=30, blank=True)
    contact_persons = models.ManyToManyField(django.contrib.auth.models.User, related_name="external_contacts",
                                       verbose_name=_("contact persons in the institute"))
        # Translators: Topic which is not open to senior members
    confidential = models.BooleanField(_("confidential"), default=False)

    class Meta:
        verbose_name = _("external operator")
        verbose_name_plural = _("external operators")
        _ = lambda x: x
        permissions = (("add_external_operator", _("Can add an external operator")),
                       ("view_all_external_operators", _("Can view all external operators")))

    def save(self, *args, **kwargs):
        super(ExternalOperator, self).save(*args, **kwargs)
        for process in self.processes.all():
            process.actual_instance.save()

    def natural_key(self):
        return (self.name,)

    def __str__(self):
        return self.name

    @models.permalink
    def get_absolute_url(self):
        return ("samples.views.external_operator.show", [self.pk])


timestamp_inaccuracy_choices = (
        # Translators: It's about timestamps
    (0, _("totally accurate")),
    (1, _("accurate to the minute")),
    (2, _("accurate to the hour")),
    (3, _("accurate to the day")),
    (4, _("accurate to the month")),
    (5, _("accurate to the year")),
    (6, _("not even accurate to the year")),
    )

@python_2_unicode_compatible
class Process(PolymorphicModel):
    """This is the parent class of all processes and measurements.  Actually,
    it is an *abstract* base class, i.e. there are no processes in the database
    that are *just* processes.  However, it is not marked as ``abstract=True``
    in the ``Meta`` subclass because I must be able to link to it with
    ``ForeignKey``.

    If you retrieve a `Process`, you may read (inherited) field
    `actual_instance` to get the actual object, e.g. a `SixChamberDeposition`::

        process = get_object_or_404(models.Process, pk=utils.convert_id_to_int(process_id))
        process = process.actual_instance
    """
    timestamp = models.DateTimeField(_("timestamp"))
    timestamp_inaccuracy = models.PositiveSmallIntegerField(_("timestamp inaccuracy"), choices=timestamp_inaccuracy_choices,
                                                            default=0)
    operator = models.ForeignKey(django.contrib.auth.models.User, verbose_name=_("operator"), related_name="processes")
    external_operator = models.ForeignKey(ExternalOperator, verbose_name=_("external operator"), null=True, blank=True,
                                          related_name="processes")
    comments = models.TextField(_("comments"), blank=True)
    last_modified = models.DateTimeField(_("last modified"), auto_now=True, auto_now_add=True, editable=False)
    finished = models.BooleanField(_("finished"), default=True)
    """Whether the process is complete and can be displayed in sample data
    sheets.  Not every process needs to implement it; you can as well leave it
    ``True``.  However, depositions that are a work-in-progress, possibly by
    more than one person, profit from it.  If ``finished`` is ``False``,
    everyone who can add such a process can edit it; no edit descriptions must
    be given; the process cannot be used in a clearance; the process doesn't
    appear on data sheets but it does appear in the lab notebook.
    """

    class Meta:
        ordering = ["timestamp"]
        get_latest_by = "timestamp"
        verbose_name = _("process")
        verbose_name_plural = _("processes")

    def save(self, *args, **kwargs):
        """Saves the instance and clears stalled cache items.

        :Parameters:
          - `with_relations`: If ``True`` (default), also touch the related
            samples.  Should be set to ``False`` if called from another
            ``save`` method in order to avoid endless recursion.

        :type with_relations: bool
        """
        keys_list_key = "process-keys:{0}".format(self.pk)
        with cache_key_locked("process-lock:{0}".format(self.pk)):
            keys = cache.get(keys_list_key)
            if keys:
                cache.delete_many(keys)
            cache.delete(keys_list_key)
        with_relations = kwargs.pop("with_relations", True)
        super(Process, self).save(*args, **kwargs)
        if with_relations:
            for sample in self.samples.all():
                sample.save(with_relations=False)

    def __str__(self):
        actual_instance = self.actual_instance
        if actual_instance == self:
            return _("process #{0}").format(self.pk)
        else:
            return six.text_type(actual_instance)

    @models.permalink
    def get_absolute_url(self):
        """Returns the relative URL (ie, without the domain name) of the
        database object.  Django calls this method ``get_absolute_url`` to make
        clear that *only* the domain part is missing.  Apart from that, it
        includes the full URL path to where the object can be seen.

        Note that Django itself uses this method in its built-in syndication
        framework.  However currently, JuliaBase uses it only explicitly in
        re-directions and links in templates.

        :Return:
          Relative URL, however, starting with a “/”, to the page where one can
          view the object.

        :rtype: str
        """
        return ("samples.views.main.show_process", [str(self.pk)])

    def calculate_plot_locations(self, plot_id=""):
        """Get the location of a plot in the local filesystem as well as on
        the webpage.

        :Parameters:
          - `plot_id`: the unique ID of the image.  This is mostly ``""``
            because most measurement models have only one graphics.

        :type plot_id: unicode

        :Return:
          a dictionary containing the following keys:

          =========================  =========================================
                 key                           meaning
          =========================  =========================================
          ``"plot_file"``            full path to the original plot file
          ``"plot_url"``             full relative URL to the plot
          ``"thumbnail_file"``       full path to the thumbnail file
          ``"thumbnail_url"``        full relative URL to the thumbnail (i.e.,
                                     without domain)
          =========================  =========================================

        :rtype: dict mapping str to str
        """
        if not plot_id:
            # We give this a nicer URL because this case is so common
            plot_url = django.core.urlresolvers.reverse("default_process_plot", kwargs={"process_id": str(self.pk)})
            thumbnail_url = django.core.urlresolvers.reverse("default_process_plot_thumbnail",
                                                             kwargs={"process_id": str(self.pk)})
        else:
            plot_url = django.core.urlresolvers.reverse("process_plot",
                                                        kwargs={"process_id": str(self.pk), "plot_id": plot_id})
            thumbnail_url = django.core.urlresolvers.reverse("process_plot_thumbnail",
                                                             kwargs={"process_id": str(self.pk), "plot_id": plot_id})
        basename = "{0}-{1}-{2}-{3}-{4}".format(
            self.content_type.app_label, self.content_type.model, get_language(), self.pk, plot_id)
        return {"plot_file": os.path.join(settings.CACHE_ROOT, "plots", basename + ".pdf"),
                "plot_url": plot_url,
                "thumbnail_file": os.path.join(settings.CACHE_ROOT, "plots", basename + ".png"),
                "thumbnail_url": thumbnail_url}

    def draw_plot(self, axes, plot_id, filename, for_thumbnail):
        """Generate a plot using Matplotlib commands.  You may do whatever you
        want here – but eventually, there must be a savable Matplotlib plot in
        the `axes`.  The ``filename`` parameter is not really necessary but it
        makes things a little bit faster and easier.

        This method must be overridden in derived classes that wish to offer
        plots.

        :Parameters:
          - `axes`: The Matplotlib axes to which the plot must be drawn.  You
            call methods of this parameter to draw the plot,
            e.g. ``axes.plot(x_values, y_values)``.
          - `plot_id`: The ID of the plot.  For most models offering plots,
            this can only be the empty string and as such is not used it all in
            this method.
          - `filename`: the filename of the original data file; it may also be
            a list of filenames if more than one file lead to the plot
          - `for_thumbnail`: whether we do a plot for the thumbnail bitmap; for
            simple plots, this can be ignored

        :type axes: ``matplotlib.axes.Axes``
        :type plot_id: unicode
        :type filename: str or list of str
        :type for_thumbnail: bool

        :Exceptions:
          - `PlotError`: if anything went wrong during the generation of the
            plot
        """
        raise NotImplementedError

    def get_datafile_name(self, plot_id):
        """Get the name of the file with the original data for the plot with
        the given ``plot_id``.  It may also be a list of filenames if more than
        one file lead to the plot.

        This method must be overridden in derived classes that wish to offer
        plots.

        :Parameters:
          - `plot_id`: the ID of the plot.  For most models offering plots,
            this can only be the empty string and as such is not used it all in
            this method.  Note that you must not assume that its value is
            valid.

        :type plot_id: unicode

        :Return:
          The absolute path of the file(s) with the original data for this plot
          in the local filesystem.  It's ``None`` if there is no plot available
          for this process.  If there are no raw datafile but you want to draw
          a plot nevertheless (e.g. from process data), return an empty list.

        :rtype: list of str, str, or ``NoneType``
        """
        raise NotImplementedError

    def get_plotfile_basename(self, plot_id):
        """Get the name of the plot files with the given ``plot_id``.  For
        example, for the PDS measurement for the sample 01B410, this may be
        ``"pds_01B410"``.  It should be human-friendly and reasonable
        descriptive since this is the name that is used if the user wishes to
        download a plot to their local filesystem.  It need not be unique in
        any way (although mostly it is).

        The default behaviour is a basename which consists of the process class
        name, the process ID, and – if given – the plot ID.

        :Parameters:
          - `plot_id`: the ID of the plot.  For most models offering plots,
            this can only be the empty string and as such is not used it all in
            this method then.

        :type plot_id: unicode

        :Return:
          the base name for the plot files, without directories or extension

        :rtype: unicode
        """
        basename = "{0}_{1}".format(shared_utils.camel_case_to_underscores(self.__class__.__name__), self.pk)
        if plot_id:
            basename += "_" + plot_id
        return basename

    def get_data(self):
        """Extract the data of this process as a tree of nodes (or a single
        node) with lists of key–value pairs, ready to be used for general data
        export.  In contrast to `get_data_for_table_export`, I export *all*
        attributes that may be interesting for the user, and even some related
        data.  Typically, this data is used if a non-browser client retrieves a
        single resource (*not* its table export!) and expects JSON output.

        Additionaly, nothing is translated here.  This is in order to have
        stable keys and values.  Otherwise, interpretation of the extracted
        data would be a nightmare.  This also means that you must pass a
        unicode to ``DataNode`` instead of an instance because an instance gets
        translated.

        :Return:
          a node for building a data tree

        :rtype: `samples.data_tree.DataNode`
        """
        data_node = DataNode("process #{0}".format(self.pk))
        data_node.items = [DataItem("type", shared_utils.camel_case_to_human_text(self.__class__.__name__), "process"),
                           DataItem("timestamp", self.timestamp, "process"),
                           DataItem("timestamp inaccuracy", self.timestamp_inaccuracy, "process"),
                           DataItem("operator", self.operator, "process"),
                           DataItem("external operator", self.external_operator, "process"),
                           DataItem("finished", self.finished, "process"),
                           DataItem("comments", self.comments.strip(), "process"),
                           DataItem("sample IDs", self.samples.values_list("id", flat=True), "process")]
        return data_node

    def get_data_for_table_export(self):
        """Extract the data of this process as a tree of nodes (or a single
        node) with lists of key–value pairs, ready to be used for the table
        data export.  See the `samples.views.table_export` module for all the
        glory details.

        Note that ``_`` must get ``ugettext`` in these methods because
        otherwise, subsequent modifications in derived classes break.

        :Return:
          a node for building a data tree

        :rtype: `samples.data_tree.DataNode`
        """
        _ = ugettext
        data_node = DataNode(self)
        data_node.items = [DataItem(_("timestamp"), self.timestamp, "process"),
                           DataItem(_("operator"), get_really_full_name(self.operator), "process"),
                           DataItem(_("comments"), self.comments.strip(), "process")]
        return data_node

    @classmethod
    def get_lab_notebook_context(cls, year, month):
        processes = cls.objects.filter(timestamp__year=year, timestamp__month=month).select_related()
        return {"processes": processes}

    def get_cache_key(self, user_settings_hash, local_context):
        """Calculate a cache key for this context instance of the process.
        Note that there may be many cache items to one process, e. g. one for
        every language.  Each of them needs a unique cache key.  The only this
        that is *never* included in a cache key is the user himself because
        then, the cache would lose much of its effectiveness.  Instead, the
        purpose of the sample cache is to fetch the whole sample which was
        calculated for another user and simply adapt it to the current one.
        This is important because this is a frequent use case.

        :Parameters:
          - `user_settings_hash`: hash over all settings which affect the
            rendering of processes, e. g. language
          - `local_context`: the local sample context; currently, this is only
            relevant to `SampleSplit`, see `SampleSplit.get_cache_key`.

        :type user_settings_hash: str
        :type local_context: dict mapping str to ``object``

        :Return:
          the cache key for this process instance

        :rtype: str
        """
        return "process:{0}-{1}".format(self.pk, user_settings_hash)

    def get_context_for_user(self, user, old_context):
        """Create the context dict for this process, or fill missing fields,
        or adapt existing fields to the given user.  Note that adaption only
        happens to the current user and not to any settings like e.g. language.
        In other words, if a non-empty `old_context` is passed, the caller must
        assure that language etc is already correct, just that it may be a
        cached context from another user with different permissions.

        A process context has always the following fields: ``process``,
        ``html_body``, ``name``, ``operator``, ``timestamp``, and
        ``timestamp_inaccuracy``.  Optional standard fields are ``edit_url``,
        ``export_url``, and ``duplicate_url``.  It may also have further
        fields, which must be interpreted by the respective ``"show_…"``
        template.

        It is very important to see that ``html_body`` (the result of the
        ``show_<process name>.html`` template) must not depend on sample data!
        Otherwise, you see outdated process data after having changed sample
        data.  (There is only one exception: sample splits.)  If you really
        need this dependency, then expire the cached sample items yourself in a
        signal function.

        Note that it is necessary that ``self`` is the actual instance and not
        a parent class.

        :Parameters:
          - `user`: the current user
          - `old_context`: The present context for the process.  This may be
             only the sample context (i. e. ``sample``, ``original_sample``
             etc) if the process hasn't been found in the cache. Otherwise, it
             is the full process context, although (possibly) for another user,
             so it needs to be adapted.  This dictionary will not be touched in
             this method.

        :type user: ``django.contrib.auth.models.User``
        :type old_context: dict mapping str to ``object``

        :Return:
          the adapted full context for the process

        :rtype: dict mapping str to ``object``
        """
        context = old_context.copy()
        if "browser_system" not in context:
            context["browser_system"] = user.jb_user_details.browser_system
        if "process" not in context:
            context["process"] = self
        if "name" not in context:
            name = six.text_type(self._meta.verbose_name) if not isinstance(self, Result) else self.title
            context["name"] = name[:1].upper() + name[1:]
        if "html_body" not in context:
            context["html_body"] = render_to_string(
                "samples/show_" + shared_utils.camel_case_to_underscores(self.__class__.__name__) + ".html",
                context_instance=Context(context))
            if "short_html_body" not in context:
                try:
                    context["short_html_body"] = render_to_string(
                        "samples/show-short_{0}.html". \
                            format(shared_utils.camel_case_to_underscores(self.__class__.__name__)),
                        context_instance=Context(context))
                except TemplateDoesNotExist:
                    context["short_html_body"] = None
            if "extend_html_body" not in context:
                try:
                    context["extended_html_body"] = render_to_string(
                        "samples/show-extended_{0}.html". \
                            format(shared_utils.camel_case_to_underscores(self.__class__.__name__)),
                        context_instance=Context(context))
                except TemplateDoesNotExist:
                    context["extended_html_body"] = None
        if "operator" not in context:
            context["operator"] = self.external_operator or self.operator
        if "timestamp" not in context:
            context["timestamp"] = self.timestamp
        if "timestamp_inaccuracy" not in context:
            context["timestamp_inaccuracy"] = self.timestamp_inaccuracy
        return context

    @classmethod
    def get_search_tree_node(cls):
        """Class method for generating the search tree node for this model
        instance.  This particular method is an example for generating this
        node automatically for this and all derived models.  If it raises a
        `NotImplementedError` or if the method doesn't exist at all, the
        respective model cannot be searched for.

        :Return:
          the tree node for this model instance

        :rtype: ``jb_common.search.SearchTreeNode``
        """
        if cls == Process:
            raise NotImplementedError
        search_fields = [search.TextSearchField(cls, "operator", "username"),
                         search.TextSearchField(cls, "external_operator", "name")]
        search_fields.extend(
            search.convert_fields_to_search_fields(cls, ["timestamp_inaccuracy", "last_modified", "finished"]))
        related_models = {Sample: "samples"}
        related_models.update(
            (related_object.model, related_object.get_accessor_name()) for related_object
            in cls._meta.get_all_related_objects() if not related_object.model.__name__.startswith("Feed"))
        return search.SearchTreeNode(cls, related_models, search_fields)


class PhysicalProcess(Process):
    """Abstract class for physical processes.  These processes are “real”
    processes such as depositions, etching processes, measurements etc.  This
    class doesn't define anything.  Its main purpose is to bring structure to
    the class hierarchy by pooling all physical processes.

    Such processes can have permissions of the form ``"add_model_name"``,
    ``"view_every_model_name"`` and ``"edit_permissions_for_model_name"`` where
    the model name is in lowercase with underscores.

    Normally, all three permissions are available.  However, you may omit
    ``"add_model_name"`` if *every* user should be allowed to add such
    processes (and edit their own).

    You can omit ``"view_every_model_name"`` if no-one should be allowed to see
    all processes (or see the lab notebook, which shouldn't even exist in this
    case for obvious reasons).

    If you omit ``"edit_permissions_for_model_name"``, no email is sent if a
    particular user adds it first process of this kind.

    If neiter ``"add_model_name"`` nor ``"edit_permissions_for_model_name"`` is
    included, the process won't show up on the permissions list page.
    """
    class Meta(Process.Meta):
        abstract = True
        # FixMe: The following line is necessary as long as
        # http://code.djangoproject.com/ticket/11369 is not fixed.  But check
        # ordering nevertheless.
        ordering = ["timestamp"]

    @classmethod
    def get_add_link(cls):
        """Returns the URL to the “add” view for this process.  This should be
        implemented in derived model classes which is actually instantiated
        unless this process class should not be explicitly added by users (but
        is created by the program somehow).

        :Return:
          the full URL to the add page for this process

        :rtype: str
        """
        raise NotImplementedError

    @classmethod
    def get_lab_notebook_data(cls, year, month):
        """Returns the data tree for all processes in the given month.  This
        is a default implementation which may be overridden in derived classes,
        in particular in classes with sub-objects.
        """
        measurements = cls.get_lab_notebook_context(year, month)["processes"]
        data = DataNode(_("lab notebook for {process_name}").format(process_name=cls._meta.verbose_name_plural))
        data.children.extend(measurement.get_data_for_table_export() for measurement in measurements)
        return data


all_searchable_physical_processes = None
def get_all_searchable_physical_processes():
    """Returns all physical processes which have a ``get_search_tree_node``
    method.

    :Return:
      all physical process classes that are searchable

    :rtype: tuple of ``class``
    """
    global all_searchable_physical_processes
    if all_searchable_physical_processes is None:
        all_searchable_physical_processes = tuple(cls for cls in search.get_all_searchable_models()
                                                  if issubclass(cls, PhysicalProcess))
    return all_searchable_physical_processes


class SampleManager(models.Manager):
    def get_by_natural_key(self, name):
        return self.get(name=name)


@python_2_unicode_compatible
class Sample(models.Model):
    """The model for samples.
    """
    objects = SampleManager()

    name = models.CharField(_("name"), max_length=30, unique=True, db_index=True)
    watchers = models.ManyToManyField(django.contrib.auth.models.User, blank=True, related_name="my_samples",
                                      verbose_name=_("watchers"))
        # Translators: location of a sample
    current_location = models.CharField(_("current location"), max_length=50)
    currently_responsible_person = models.ForeignKey(django.contrib.auth.models.User, related_name="samples",
                                                     verbose_name=_("currently responsible person"))
    purpose = models.CharField(_("purpose"), max_length=80, blank=True)
        # Translators: keywords for samples
    tags = models.CharField(_("tags"), max_length=255, blank=True, help_text=_("separated with commas, no whitespace"))
    split_origin = models.ForeignKey("SampleSplit", null=True, blank=True, related_name="pieces",
                                     # Translators: ID of mother sample
                                     verbose_name=_("split origin"))
    processes = models.ManyToManyField(Process, blank=True, related_name="samples", verbose_name=_("processes"))
    topic = models.ForeignKey(Topic, null=True, blank=True, related_name="samples", verbose_name=_("topic"))
    last_modified = models.DateTimeField(_("last modified"), auto_now=True, auto_now_add=True, editable=False)

    class Meta:
        verbose_name = _("sample")
        verbose_name_plural = _("samples")
        ordering = ["name"]
        _ = lambda x: x
        permissions = (("view_all_samples", _("Can view all samples from his/her department")),
                       ("adopt_samples", _("Can adopt samples from his/her department")),
                       ("rename_samples", _("Can rename samples from his/her department")))

    def save(self, *args, **kwargs):
        """Saves the instance and clears stalled cache items.

        It also touches all ancestors and children and the associated split
        processes.

        :Parameters:
          - `with_relations`: If ``True`` (default), also touch the related
            samples.  Should be set to ``False`` if called from another
            ``save`` method in order to avoid endless recursion.
          - `from_split`: When walking through the decendents, this is set to
            the originating split so that the child sample knows which of its
            splits should be followed, too.  Thus, only the timestamp of
            ``from_split`` is actually used.  It must be ``None`` (default)
            when this method is called from outside this method, or while
            walking through the ancestors.

        :type with_relations: bool
        :type from_split: `SampleSplit` or ``NoneType``
        """
        keys_list_key = "sample-keys:{0}".format(self.pk)
        with cache_key_locked("sample-lock:{0}".format(self.pk)):
            keys = cache.get(keys_list_key)
            if keys:
                cache.delete_many(keys)
            cache.delete(keys_list_key)
        with_relations = kwargs.pop("with_relations", True)
        from_split = kwargs.pop("from_split", None)
        super(Sample, self).save(*args, **kwargs)
        if with_relations:
            for series in self.series.all():
                series.save()
        # Now we touch the decendents ...
        if from_split:
            splits = SampleSplit.objects.filter(parent=self, timestamp__gt=from_split.timestamp)
        else:
            splits = SampleSplit.objects.filter(parent=self)
        for split in splits:
            split.save(with_relations=False)
            for child in split.pieces.all():
                child.save(from_split=split, with_relations=False)
        # ... and the ancestors
        if not from_split and self.split_origin:
            self.split_origin.save(with_relations=False)
            self.split_origin.parent.save(with_relations=False)

    def natural_key(self):
        return (self.name,)

    def __str__(self):
        """Here, I realise the peculiar naming scheme of provisional sample
        names.  Provisional samples names always start with ``"*"``, followed
        by a number.  The problem is ordering:  This way, ``"*2"`` and
        ``"*10"`` are ordered ``("*10", "*2")``.  Therefore, I make all numbers
        five-digit numbers.  However, for the sake of readability, I remove the
        leading zeroes in this routine.

        Thus be careful how to access the sample name.  If you want to get a
        human-readable name, use ``six.text_type(sample)`` or simply ``{{ sample }}``
        in templates.  If you need the *real* sample name in the database
        (e.g. for creating a hyperlink), access it by ``sample.name``.
        """
        name = self.name
        if name.startswith("*"):
            return "*" + name.lstrip("*0")
        else:
            return name

    def tags_suffix(self, user):
        """Returns the shortened tags of the sample in parenthesis with a
        non-breaking space before, of the empty string if the sample doesn't
        have tags.  The tags are pruned to 10 characters if necessary.

        :Parameters:
          - `user`: The user for which the tags should be displayed.  If the
            user is not allowed to view the sample fully, no tags are
            returned.

        :type user: ``django.contrib.auth.models.User``

        :Return:
          the shortened tags in parentheses

        :rtype: unicode
        """
        if self.tags and samples.permissions.has_permission_to_fully_view_sample(user, self):
            tags = self.tags if len(self.tags) <= 12 else self.tags[:10] + "…"
            return " ({0})".format(tags)
        else:
            return ""

    def name_with_tags(self, user):
        """Returns the sample's name with possible tags attached.  This is a
        convenience method which simply combines `__str__` and `tags_suffix`.

        :Parameters:
          - `user`: The user for which the tags should be displayed.  If the
            user is not allowed to view the sample fully, no tags are
            returned.

        :type user: ``django.contrib.auth.models.User``

        :Return:
          the name of the sample, possibly with shortened tags

        :rtype: unicode
        """
        return six.text_type(self) + self.tags_suffix(user)

    @models.permalink
    def get_absolute_url(self):
        if self.name.startswith("*"):
            return ("show_sample_by_id", (), {"sample_id": str(self.pk), "path_suffix": ""})
        else:
            return ("show_sample_by_name", [self.name])

    def duplicate(self):
        """This is used to create a new `Sample` instance with the same data as
        the current one.  Note that the `processes` field is not set because
        many-to-many fields can only be set after the object was saved.

        :Return:
          A new sample with the same data as the current.

        :rtype: `Sample`
        """
        return Sample(name=self.name, current_location=self.current_location,
                      currently_responsible_person=self.currently_responsible_person, tags=self.tags,
                      split_origin=self.split_origin, topic=self.topic)

    def is_dead(self):
        return self.processes.filter(sampledeath__timestamp__isnull=False).exists()

    def last_process_if_split(self):
        """Test whether the most recent process applied to the sample – except
        for result processes – was a split.

        :Return:
          the split, if it is the most recent process, else ``None``

        :rtype: `models.SampleSplit` or ``NoneType``
        """
        for process in self.processes.order_by("-timestamp"):
            process = process.actual_instance
            if isinstance(process, SampleSplit):
                return process
            if not isinstance(process, Result):
                break
        return None

    def get_sample_details(self):
        """Retreive the sample details of a sample.  Sample details are an optional
        feature that doesn't exist in the app "samples" itself.  It can be
        provided by an app built on top of it.

        If you do so, the sample details must have a O2O relationship to
        ``Sample`` with the related name ``sample_details``.  Furthermore, it
        must have a ``get_context_for_user`` method which takes the ``user``
        and the ``sample_context`` as a parameter, and returns the populated
        sample context dict.

        This in turn can then be used in the overriden ``show_sample.html``
        template in the ``sample_details`` block.

        :Return:
          the sample details object, or ``None`` if there aren't any (because
          there is no model at all or no particular details for *this* sample)

        :rtype: ``SampleDetails`` or ``NoneType``
        """
        try:
            return self.sample_details
        except (AttributeError, models.ObjectDoesNotExist):
            return None

    def get_data(self, only_processes=False):
        """Extract the data of this sample as a tree of nodes (or a single
        node) with lists of key–value pairs, ready to be used for general data
        export.  Every child of the top-level node is a process of the sample.
        In contrast to `get_data_for_table_export`, I export *all* attributes
        that may be interesting for the user, and even some related data.
        Typically, this data is used if a non-browser client retrieves a single
        resource (*not* its table export!) and expects JSON output.

        Additionaly, nothing is translated here.  This is in order to have
        stable keys and values.  Otherwise, interpretation of the extracted
        data would be a nightmare.  This also means that you must pass a
        unicode to ``DataNode`` instead of an instance because an instance gets
        translated.

        :Parameters:
          - `only_processes`: Whether only processes should be included.  It is
            not part of the official `get_data` API.  I use it only to avoid
            having a special inner function in this method.

        :type only_processes: bool

        :Return:
          a node for building a data tree

        :rtype: `samples.data_tree.DataNode`
        """
        data_node = DataNode(self.name)
        if not only_processes:
            sample_details = self.get_sample_details()
            if sample_details:
                sample_details_data = sample_details.get_data()
                data_node.children = sample_details_data.children
        if self.split_origin:
            ancestor_data = self.split_origin.parent.get_data(only_processes=True)
            data_node.children.extend(ancestor_data.children)
        data_node.children.extend(process.actual_instance.get_data() for process in self.processes.all())
        data_node.items = [DataItem("ID", self.pk),
                           DataItem("name", self.name),
                           DataItem("currently responsible person", self.currently_responsible_person),
                           DataItem("current location", self.current_location),
                           DataItem("purpose", self.purpose),
                           DataItem("tags", self.tags),
                           DataItem("split origin", self.split_origin and self.split_origin.id),
                           DataItem("topic", self.topic)]
        if not only_processes and sample_details:
            data_node.items.extend(sample_details_data.items)
        return data_node


    def get_data_for_table_export(self):
        """Extract the data of this sample as a tree of nodes (or a single
        node) with lists of key–value pairs, ready to be used for the table
        data export.  Every child of the top-level node is a process of the
        sample.  See the `samples.views.table_export` module for all the glory
        details.

        Note that ``_`` must get ``ugettext`` in these methods because
        otherwise, subsequent modifications in derived classes break.

        :Return:
          a node for building a data tree

        :rtype: `samples.data_tree.DataNode`
        """
        _ = ugettext
        data_node = DataNode(self, six.text_type(self))
        data_node.items = [DataItem("name", self.name),
                           DataItem("currently responsible person", self.currently_responsible_person),
                           DataItem("current location", self.current_location),
                           DataItem("purpose", self.purpose),
                           DataItem("tags", self.tags),
                           DataItem("split origin", self.split_origin),
                           DataItem("topic", self.topic)]
        sample_details = self.get_sample_details()
        if sample_details:
            sample_details_data = sample_details.get_data_for_table_export()
            data_node.children = sample_details_data.children
        else:
            if self.split_origin:
                ancestor_data = self.split_origin.parent.get_data_for_table_export()
                data_node.children.extend(ancestor_data.children)
            data_node.children.extend(process.actual_instance.get_data_for_table_export()
                                  for process in self.processes.order_by("timestamp").iterator())
        return data_node


    @classmethod
    def get_search_tree_node(cls):
        """Class method for generating the search tree node for this model
        instance.

        :Return:
          the tree node for this model instance

        :rtype: ``jb_common.search.SearchTreeNode``
        """
        search_fields = [search.TextSearchField(cls, "name"),
                         search.TextSearchField(cls, "currently_responsible_person", "username"),
                         search.TextSearchField(cls, "current_location"), search.TextSearchField(cls, "purpose"),
                         search.TextSearchField(cls, "tags"), search.TextNullSearchField(cls, "topic", "name")]
        related_models = dict((model, "processes") for model in get_all_searchable_physical_processes())
        related_models[Result] = "processes"
        # FixMe: The following line must be removed but not before possible
        # problems are tackled.
        related_models[Process] = "processes"
        if hasattr(cls, "sample_details"):
            return search.DetailsSearchTreeNode(cls, related_models, search_fields, "sample_details")
        else:
            return search.SearchTreeNode(cls, related_models, search_fields)


@python_2_unicode_compatible
class SampleAlias(models.Model):
    """Model for former names of samples.  If a sample gets renamed (for
    example, because it was deposited), its old name is moved here.  Note that
    aliases needn't be unique.  Two old names may be the same.

    Note that they may be equal to a ``Sample.name``.  However, when accessing
    a sample by its name in the URL, this shadows any aliases of the same
    name.  Only if you look for the name by the search function, you also find
    aliases of the same name.
    """
    name = models.CharField(_("name"), max_length=255)
    sample = models.ForeignKey(Sample, verbose_name=_("sample"), related_name="aliases")

    class Meta:
        unique_together = (("name", "sample"),)
        verbose_name = _("name alias")
        verbose_name_plural = _("name aliases")

    def save(self, *args, **kwargs):
        """Saves the instance and touches the affected sample.
        """
        super(SampleAlias, self).save(*args, **kwargs)
        self.sample.save(with_relations=False)

    def __str__(self):
        return self.name


@python_2_unicode_compatible
class SampleSplit(Process):
    """A process where a sample is split into many child samples.  The sample
    split itself is a process of the *parent*, whereas the children point to it
    through `Sample.split_origin`.  This way one can walk through the path of
    relationship in both directions.
    """
        # Translators: parent of a sample
    parent = models.ForeignKey(Sample, verbose_name=_("parent"))
    """This field exists just for a fast lookup.  Its existence is actually a
    violation of the non-redundancy rule in database models because one could
    find the parent via the samples attribute every process has, too."""

    class Meta(Process.Meta):
        verbose_name = _("sample split")
        verbose_name_plural = _("sample splits")

    def __str__(self):
        _ = ugettext
        return _("split of {parent_name}").format(parent_name=self.parent.name)

    def get_cache_key(self, user_settings_hash, local_context):
        """Calculate a cache key for this context instance of the sample
        split.  Here, I actually use `local_context` in order to generate
        different cached items for different positions of the sample split in
        the process list.  The underlying reason for it is that in contrast to
        other process classes, the display of sample splits depends on many
        things.  For example, if the sample split belongs to the sample the
        datasheet of which is displayed, the rendering is different from the
        very same sample split on the data sheet of a child sample.
        """
        hash_ = hashlib.sha1()
        hash_.update(user_settings_hash.encode("utf-8"))
        hash_.update("\x04{0}\x04{1}\x04{2}".format(local_context.get("original_sample", ""),
                                                    local_context.get("latest_descendant", ""),
                                                    local_context.get("sample", "")).encode("utf-8"))
        return "process:{0}-{1}".format(self.pk, hash_.hexdigest())

    def get_context_for_user(self, user, old_context):
        context = old_context.copy()
        if context["sample"] != context["original_sample"]:
            context["parent"] = context["sample"]
        else:
            context["parent"] = None
        if context["sample"].last_process_if_split() == self and \
                samples.permissions.has_permission_to_edit_sample(user, context["sample"]):
            context["resplit_url"] = django.core.urlresolvers.reverse(
                "samples.views.split_and_rename.split_and_rename", kwargs={"old_split_id": self.pk})
        else:
            context["resplit_url"] = None
        return super(SampleSplit, self).get_context_for_user(user, context)

    @classmethod
    def get_search_tree_node(cls):
        raise NotImplementedError


class ClearanceManager(models.Manager):
    def get_by_natural_key(self, username, sample_name):
        return self.get(user__username=username, sample__name=sample_name)


@python_2_unicode_compatible
class Clearance(models.Model):
    """Model for clearances for specific samples to specific users.  Apart
    from unblocking the sample itself (at least, some fields), particular
    processes can be unblocked, too.

    Note that the processes needn't be processes connected with the sample.
    They may also belong to one of its ancestors.
    """
    objects = ClearanceManager()

    user = models.ForeignKey(django.contrib.auth.models.User, verbose_name=_("user"), related_name="clearances")
    sample = models.ForeignKey(Sample, verbose_name=_("sample"), related_name="clearances")
    processes = models.ManyToManyField(Process, verbose_name=_("processes"), related_name="clearances", blank=True)
    last_modified = models.DateTimeField(_("last modified"), auto_now=True, auto_now_add=True)

    class Meta:
        unique_together = ("user", "sample")
        verbose_name = _("clearance")
        verbose_name_plural = _("clearances")

    def natural_key(self):
        return self.user.natural_key() + self.sample.natural_key()
    natural_key.dependencies = ["auth.User", "samples.Sample"]

    def __str__(self):
        _ = ugettext
        return _("clearance of {sample} for {user}").format(sample=self.sample, user=self.user)


@python_2_unicode_compatible
class SampleClaim(models.Model):
        # Translators: someone who assert a claim to samples
    requester = models.ForeignKey(django.contrib.auth.models.User, verbose_name=_("requester"), related_name="claims")
    reviewer = models.ForeignKey(django.contrib.auth.models.User, verbose_name=_("reviewer"),
                                 related_name="claims_as_reviewer")
    samples = models.ManyToManyField(Sample, related_name="claims", verbose_name=_("samples"))
        # Translators: "closed" claim to samples
    closed = models.BooleanField(_("closed"), default=False)

    class Meta:
        verbose_name = _("sample claim")
        verbose_name_plural = _("sample claims")

    def __str__(self):
        _ = ugettext
        return _("sample claim #{number}").format(number=self.pk)

    @models.permalink
    def get_absolute_url(self):
        return ("samples.views.claim.show", (self.pk,))


sample_death_reasons = (
    ("split", _("completely split")),
    ("lost", _("lost and unfindable")),
    ("destroyed", _("completely destroyed")),
    )
"""Contains all possible choices for `SampleDeath.reason`.
"""

@python_2_unicode_compatible
class SampleDeath(Process):
    """This special process marks the end of the sample.  It can have various
    reasons accoring to `sample_death_reasons`.  It is impossible to add
    processes to a sample if it has a `SampleDeath` process, and its timestamp
    must be the last.
    """
        # Translators: Of a sample
    reason = models.CharField(_("cause of death"), max_length=50, choices=sample_death_reasons)

    class Meta(Process.Meta):
            # Translators: Of a sample
        verbose_name = _("cease of existence")
            # Translators: Of a sample
        verbose_name_plural = _("ceases of existence")

    def __str__(self):
        _ = ugettext
        try:
            # Translators: Of a sample
            return _("cease of existence of {sample}").format(sample=self.samples.get())
        except (Sample.DoesNotExist, Sample.MultipleObjectsReturned):
            # Translators: Of a sample
            return _("cease of existence #{number}").format(number=self.pk)

    @classmethod
    def get_search_tree_node(cls):
        raise NotImplementedError


image_type_choices = (("none", _("none")),
                    ("pdf", "PDF"),
                    ("png", "PNG"),
                    ("jpeg", "JPEG"),
                    )

@python_2_unicode_compatible
class Result(Process):
    """Adds a result to the history of a sample.  This may be just a comment,
    or a plot, or an image, or a link.
    """
        # Translators: Of a result
    title = models.CharField(_("title"), max_length=50)
    image_type = models.CharField(_("image file type"), max_length=4, choices=image_type_choices, default="none")
        # Translators: Physical quantities are meant
    quantities_and_values = models.TextField(_("quantities and values"), blank=True, help_text=_("in JSON format"))
    """This is a data structure, serialised in JSON.  If you de-serialise it,
    it is a tuple with two items.  The first is a list of unicodes with all
    quantities (the table headings).  The second is a list of lists with
    unicodes (the values; the table cells).  The outer list is the set of rows,
    the inner the columns.  No Markdown is used here, just plain strings.  (The
    HTML entity substitution in quantities has taken place already *before*
    anyting is written here.)
    """

    class Meta(Process.Meta):
            # Translators: experimental result
        verbose_name = _("result")
            # Translators: experimental results
        verbose_name_plural = _("results")

    def save(self, *args, **kwargs):
        """Do everything in `Process.save`, plus touching all samples in all
        connected sample series and the series themselves.
        """
        with_relations = kwargs.get("with_relations", True)
        super(Result, self).save(*args, **kwargs)
        if with_relations:
            for sample_series in self.sample_series.all():
                sample_series.save(touch_samples=True)

    def __str__(self):
        _ = ugettext
        try:
            # Translators: experimental result
            return _("result for {sample}").format(sample=self.samples.get())
        except (Sample.DoesNotExist, Sample.MultipleObjectsReturned):
            try:
                # Translators: experimental result
                return _("result for {sample}").format(sample=self.sample_series.get())
            except (SampleSeries.DoesNotExist, SampleSeries.MultipleObjectsReturned):
                # Translators: experimental result
                return _("result #{number}").format(number=self.pk)

    @models.permalink
    def get_absolute_url(self):
        return ("samples.views.result.show", (self.pk,))

    def get_image_locations(self):
        """Get the location of the image in the local filesystem as well
        as on the webpage.

        Every image exist twice on the local filesystem.  First, it is in
        ``settings.MEDIA_ROOT/results``.  (Typically, ``MEDIA_ROOT`` is
        ``/var/www/juliabase/uploads/`` and should be backuped.)  This is the
        original file, uploaded by the user.  Its filename is ``"0"`` plus the
        respective file extension (jpeg, png, or pdf).  The sub-directory is
        the primary key of the result.  (This allows for more than one image
        per result in upcoming JuliaBase versions.)

        Secondly, there are the thumbnails as either a JPEG or a PNG, depending
        on the original file type, and stored in ``settings.MEDIA_ROOT``.

        :Return:
          a dictionary containing the following keys:

          =========================  =========================================
                 key                           meaning
          =========================  =========================================
          ``"image_file"``           full path to the original image file
          ``"image_url"``            full relative URL to the image
          ``"thumbnail_file"``       full path to the thumbnail file
          ``"thumbnail_url"``        full relative URL to the thumbnail (i.e.,
                                     without domain)
          =========================  =========================================

        :rtype: dict mapping str to str
        """
        assert self.image_type != "none"
        original_extension = "." + self.image_type
        thumbnail_extension = ".jpeg" if self.image_type == "jpeg" else ".png"
        sluggified_filename = defaultfilters.slugify(self.title) + original_extension
        return {"image_file": os.path.join(settings.MEDIA_ROOT, "results", str(self.pk), "0" + original_extension),
                "image_url": django.core.urlresolvers.reverse(
                    "samples.views.result.show_image", kwargs={"process_id": str(self.pk)}),
                "thumbnail_file": os.path.join(settings.CACHE_ROOT, "results_thumbnails", str(self.pk),
                                               "0" + thumbnail_extension),
                "thumbnail_url": django.core.urlresolvers.reverse(
                    "samples.views.result.show_thumbnail", kwargs={"process_id": str(self.pk)}),
                "sluggified_filename": sluggified_filename}

    def get_context_for_user(self, user, old_context):
        context = old_context.copy()
        if self.quantities_and_values:
            if "quantities" not in context or "value_lists" not in context:
                context["quantities"], context["value_lists"] = json.loads(self.quantities_and_values)
            context["export_url"] = \
                django.core.urlresolvers.reverse("samples.views.result.export", kwargs={"process_id": self.pk})
        if "thumbnail_url" not in context or "image_url" not in context:
            if self.image_type != "none":
                image_locations = self.get_image_locations()
                context.update({"thumbnail_url": image_locations["thumbnail_url"],
                                "image_url": image_locations["image_url"]})
            else:
                context["thumbnail_url"] = context["image_url"] = None
        if samples.permissions.has_permission_to_edit_result_process(user, self):
            context["edit_url"] = \
                django.core.urlresolvers.reverse("edit_result", kwargs={"process_id": self.pk})
        else:
            context["edit_url"] = None
        return super(Result, self).get_context_for_user(user, context)

    def get_data(self):
        """Extract the data of this result process as a tree of nodes (or a
        single node) with lists of key–value pairs, ready to be used for
        general data export.  In contrast to `get_data_for_table_export`, I
        export *all* attributes that may be interesting for the user, and even
        some related data.  Typically, this data is used if a non-browser
        client retrieves a single resource (*not* its table export!) and
        expects JSON output.

        Additionaly, nothing is translated here.  This is in order to have
        stable keys and values.  Otherwise, interpretation of the extracted
        data would be a nightmare.  This also means that you must pass a
        unicode to ``DataNode`` instead of an instance because an instance gets
        translated.

        :Return:
          a node for building a data tree

        :rtype: `samples.data_tree.DataNode`
        """
        data_node = super(Result, self).get_data()
        data_node.name = data_node.descriptive_name = self.title
        quantities, values_lists = json.loads(self.quantities_and_values)
        quantities_and_values = []
        for i, quantity in enumerate(quantities):
            values = [values[i] for values in values_lists]
            quantities_and_values.append((quantity, values))
        data_node.items.extend([DataItem("title", self.title),
                                DataItem("image type", self.image_type),
                                DataItem("quantities and values", quantities_and_values),
                                DataItem("sample series", self.sample_series.values_list("name", flat=True))])
        return data_node

    def get_data_for_table_export(self):
        """Extract the data of this result process as a tree of nodes (or a
        single node) with lists of key–value pairs, ready to be used for the
        table data export.  See the `samples.views.table_export` module for all
        the glory details.

        However, I should point out the peculiarities of result processes in
        this respect.  Result comments are exported by the parent class, here
        just the table is exported.  If the table contains only one row (which
        should be the case almost always), only one data tree node is returned,
        with this row as the key–value list.

        If the result table has more than one row, for each row, a sub-node is
        generated, which contains the row columns in its key–value list.

        :Return:
          a node for building a data tree

        :rtype: `samples.data_tree.DataNode`
        """
        _ = ugettext
        data_node = super(Result, self).get_data_for_table_export()
        data_node.name = data_node.descriptive_name = self.title
        quantities, value_lists = json.loads(self.quantities_and_values)
        if len(value_lists) > 1:
            for i, value_list in enumerate(value_lists):
                # Translators: In a table
                child_node = DataNode(_("row"), _("row #{number}").format(number=i + 1))
                child_node.items = [DataItem(quantities[j], value) for j, value in enumerate(value_list)]
                data_node.children.append(child_node)
        elif len(value_lists) == 1:
            data_node.items.extend([DataItem(quantity, value) for quantity, value in zip(quantities, value_lists[0])])
        return data_node


@python_2_unicode_compatible
class SampleSeries(models.Model):
    """A sample series groups together zero or more `Sample`.  It must belong
    to a topic, and it may contain processes, however, only *result processes*.
    The ``name`` and the ``timestamp`` of a sample series can never change
    after it has been created.
    """
    name = models.CharField(_("name"), max_length=50, primary_key=True,
                            # Translators: The “Y” stands for “year”
                            help_text=_("must be of the form “originator-YY-name”"))
    timestamp = models.DateTimeField(_("timestamp"))
    currently_responsible_person = models.ForeignKey(django.contrib.auth.models.User, related_name="sample_series",
                                                     verbose_name=_("currently responsible person"))
    description = models.TextField(_("description"))
    samples = models.ManyToManyField(Sample, blank=True, verbose_name=_("samples"), related_name="series")
    results = models.ManyToManyField(Result, blank=True, related_name="sample_series", verbose_name=_("results"))
    topic = models.ForeignKey(Topic, related_name="sample_series", verbose_name=_("topic"))
    last_modified = models.DateTimeField(_("last modified"), auto_now=True, auto_now_add=True, editable=False)

    class Meta:
        verbose_name = _("sample series")
        verbose_name_plural = pgettext_lazy("plural", "sample series")

    def save(self, *args, **kwargs):
        """Saves the instance.

        :Parameters:
          - `touch_samples`: If ``True``, also touch all samples in this
            series.  ``False`` is default because samples don't store
            information about the sample series that may change (note that the
            sample series' name never changes).

        :type touch_samples: bool
        """
        touch_samples = kwargs.pop("touch_samples", False)
        super(SampleSeries, self).save(*args, **kwargs)
        if touch_samples:
            for sample in self.samples.all():
                sample.save(with_relations=False)

    def __str__(self):
        return self.name

    @models.permalink
    def get_absolute_url(self):
        return ("samples.views.sample_series.show", [self.name])

    def get_data(self):
        """Extract the data of this sample series as a tree of nodes with
        lists of key–value pairs, ready to be used for general data export.
        Every child of the top-level node is a sample of the sample series.  In
        contrast to `get_data_for_table_export`, I export *all* attributes that
        may be interesting for the user, and even some related data.
        Typically, this data is used if a non-browser client retrieves a single
        resource (*not* its table export!) and expects JSON output.

        Additionaly, nothing is translated here.  This is in order to have
        stable keys and values.  Otherwise, interpretation of the extracted
        data would be a nightmare.  This also means that you must pass a
        unicode to ``DataNode`` instead of an instance because an instance gets
        translated.

        :Return:
          a node for building a data tree

        :rtype: `samples.data_tree.DataNode`
        """
        data_node = DataNode(self.name)
        data_node.children.extend(sample.get_data() for sample in self.samples.all())
        data_node.items = [DataItem("currently responsible person", self.currently_responsible_person),
                           DataItem("timestamp", self.timestamp),
                           DataItem("description", self.description),
                           DataItem("topic", self.topic)]
        return data_node

    def get_data_for_table_export(self):
        """Extract the data of this sample series as a tree of nodes with
        lists of key–value pairs, ready to be used for the data export.  Every
        child of the top-level node is a sample of the sample series.  See the
        `samples.views.table_export` module for all the glory details.

        :Return:
          a node for building a data tree

        :rtype: `samples.data_tree.DataNode`
        """
        _ = ugettext
        data_node = DataNode(self, six.text_type(self))
        data_node.children.extend(sample.get_data_for_table_export() for sample in self.samples.all())
        # I don't think that any sample series properties are interesting for
        # table export; people only want to see the *sample* data.  Thus, I
        # don't set ``cvs_note.items``.
        return data_node

    def touch_samples(self):
        """Touch all samples of this series for cache expiring.  This isn't
        done in a custom ``save()`` method because sample don't store
        information about the sample series that may change (note that the
        sample series' name never changes).
        """
        for sample in self.samples.all():
            sample.save(with_relations=False)

    @classmethod
    def get_search_tree_node(cls):
        """Class method for generating the search tree node for this model
        instance.

        :Return:
          the tree node for this model instance

        :rtype: ``jb_common.search.SearchTreeNode``
        """
        search_fields = [search.TextSearchField(cls, "name"),
                         search.TextSearchField(cls, "currently_responsible_person", "username"),
                         search.DateTimeSearchField(cls, "timestamp"), search.TextSearchField(cls, "description"),
                         search.TextSearchField(cls, "topic", "name")]
        related_models = {Sample: "samples", Result: "results"}
        return search.SearchTreeNode(cls, related_models, search_fields)

    def get_hash_value(self):
        """Calculates a sha1 hash value out of the sample series name

        :Return:
         sha1 hash hex value

        :rtype: str
        """
        return hashlib.sha1(self.name.encode("utf-8")).hexdigest()


@python_2_unicode_compatible
class Initials(models.Model):
    """Model for initials of people or external operators.  They are used to
    build namespaces for sample names and sample series names.  They must match
    the regular expression ``"[A-Z]{2,4}[0-9]*"`` with the additional
    constraint to be no longer than 4 characters.

    You should not delete an entry in this table, and you must never have an
    entry where ``user`` and ``external_operator`` are both set.  It is,
    however, possible to have both ``user`` and ``external_operator`` not set
    in case of initials that have been abandonned.  They should not be re-given
    though.  “Should not” means here “to be done only by the administrator
    after thorough examination”.
    """
    initials = models.CharField(_("initials"), max_length=4, primary_key=True)
    user = models.OneToOneField(django.contrib.auth.models.User, verbose_name=_("user"),
                                related_name="initials", null=True, blank=True)
    external_operator = models.OneToOneField(ExternalOperator, verbose_name=_("external operator"),
                                             related_name="initials", null=True, blank=True)

    class Meta:
        verbose_name = _("initials")
        verbose_name_plural = pgettext_lazy("plural", "initialses")

    def __str__(self):
        return self.initials


@python_2_unicode_compatible
class UserDetails(models.Model):
    """Model for further details about a user, beyond
    ``django.contrib.auth.models.User``.  Here, you have all data about a
    registered user that is not stored by Django's user model itself.
    """
    user = models.OneToOneField(django.contrib.auth.models.User, primary_key=True, verbose_name=_("user"),
                                related_name="samples_user_details")
    auto_addition_topics = models.ManyToManyField(
        Topic, blank=True, related_name="auto_adders", verbose_name=_("auto-addition topics"),
        help_text=_("new samples in these topics are automatically added to “My Samples”"))
    only_important_news = models.BooleanField(_("get only important news"), default=False)
    my_layers = models.TextField(_("my layers"), blank=True, help_text=_("in JSON format"))
    """This string is the JSON serialisation of the list with contains
    3-tuples of the the form ``(nickname, deposition, layer)``, where
    “deposition” is the *process id* (``Process.pk``, not the deposition
    number!) of the deposition, and “layer” is the layer number
    (`models.depositions.Layer.number`).
    """
    display_settings_timestamp = models.DateTimeField(_("display settings last modified"), auto_now_add=True)
    """This timestamp denotes when anything changed which influences the
    display of a sample, process, sample series etc which is not covered by
    other timestamps.  See `touch_display_settings`.
    """
    my_samples_timestamp = models.DateTimeField(_("My Samples last modified"), auto_now_add=True)
    """This timestamp denotes when My Samples were changed most recently.  It
    is used for expiring sample datasheet caching.
    """
    idenfifying_data_hash = models.CharField(_("identifying data hash"), max_length=40)
    """Contains the SHA1 hash of the username, first name, and family name of
    the user.  It is used for efficient caching.  If the name of the user
    changes, all connected processes, samples, and sample series must be
    expired in the cache.  If other things on the user data are changed (in
    particular, the "last_login" field at each login of the user), nothing must
    be done.  In order to be able to distinguish between the two cases, we save
    the old data here, for comparison.
    """
    subscribed_feeds = models.ManyToManyField(ContentType, related_name="subscribed_users",
                                              verbose_name=_("subscribed newsfeeds"), blank=True)
    default_folded_process_classes = models.ManyToManyField(ContentType, related_name="dont_show_to_user",
                                              verbose_name=_("folded processes"), blank=True)
    folded_processes = models.TextField(_("folded processes"), blank=True, help_text=_("in JSON format"),
                                        default="{}")
    visible_task_lists = models.ManyToManyField(ContentType, related_name="task_lists_from_user",
                                                verbose_name=_("visible task lists"), blank=True)
    folded_topics = models.TextField(_("folded topics"), blank=True, help_text=_("in JSON format"),
                                     default="[]")
    # Translators: This is plural.
    folded_series = models.TextField(_("folded sample series"), blank=True, help_text=_("in JSON format"),
                                     default="[]")
    show_users_from_department = models.ManyToManyField(Department, related_name="shown_users",
                                                        verbose_name=_("show users from department"), blank=True)


    class Meta:
        verbose_name = _("user details")
        verbose_name_plural = _("user details")
        _ = lambda x: x
        permissions = (("edit_permissions_for_all_physical_processes",
                        _("Can edit permissions for all physical processes")),)

    def __str__(self):
        return six.text_type(self.user)

    def touch_display_settings(self):
        """Set the last modifications of sample settings to the current time.
        This method must be called every time when something was changed which
        influences the display of a sample datasheet (and is not covered by
        other timestamps (``my_samples_timestamp``,
        `jb_common.models.UserDetails.layout_last_modified`), e. g. topic
        memberships.  It is used for efficient caching.
        """
        self.display_settings_timestamp = datetime.datetime.now()
        self.save()


status_level_choices = (
    ("undefined", _("undefined")),
    ("red", _("red")),
    ("yellow", _("yellow")),
    ("green", _("green"))
)

@python_2_unicode_compatible
class StatusMessage(models.Model):
    """This class is for the current status of the processes.  The class
    discusses whether the process is available, or is currently out of service.
    It provides a many to many relationship between the status messages and the
    processes.
    """
    process_classes = models.ManyToManyField(ContentType, related_name="status_messages", verbose_name=_("processes"))
    timestamp = models.DateTimeField(_("timestamp"))
    begin = models.DateTimeField(_("begin"), null=True, blank=True, help_text=_("YYYY-MM-DD HH:MM:SS"))
    end = models.DateTimeField(_("end"), null=True, blank=True, help_text=_("YYYY-MM-DD HH:MM:SS"))
    begin_inaccuracy = models.PositiveSmallIntegerField(_("begin inaccuracy"), choices=timestamp_inaccuracy_choices,
                                                        default=0)
    end_inaccuracy = models.PositiveSmallIntegerField(_("end inaccuracy"), choices=timestamp_inaccuracy_choices, default=0)
    operator = models.ForeignKey(django.contrib.auth.models.User, related_name="status_messages",
                                 verbose_name=_("reporter"))
    message = models.TextField(_("message"), blank=True)
    status_level = models.CharField(_("level"), choices=status_level_choices, default="undefined", max_length=10)
    withdrawn = models.BooleanField(_("withdrawn"), default=False)

    class Meta:
        verbose_name = _("status message")
        verbose_name_plural = _("status messages")

    def __str__(self):
        _ = ugettext
        return _("status message #{number}").format(number=self.pk)


status_choices = (
    ("0 finished", _("finished")),
    ("1 new", _("new")),
    ("2 accepted", _("accepted")),
    ("3 in progress", _("in progress"))
)
priority_choices = (
    ("0 critical", _("critical")),
    ("1 high", _("high")),
    ("2 normal", _("normal")),
    ("3 low", _("low"))
)

@python_2_unicode_compatible
class Task(models.Model):
    """
    """
    status = models.CharField(_("status"), max_length=15, choices=status_choices, default="1 new")
    customer = models.ForeignKey(django.contrib.auth.models.User, related_name="tasks", verbose_name=_("customer"))
    creating_timestamp = models.DateTimeField(_("created at"), help_text=_("YYYY-MM-DD HH:MM:SS"),
                                              auto_now_add=True, editable=False)
    last_modified = models.DateTimeField(_("last modified"), help_text=_("YYYY-MM-DD HH:MM:SS"),
                                         auto_now=True, auto_now_add=True, editable=False)
    operator = models.ForeignKey(django.contrib.auth.models.User, related_name="operated tasks",
                                 verbose_name=_("operator"), null=True, blank=True)
    process_class = models.ForeignKey(ContentType, related_name="tasks", verbose_name=_("process class"))
    finished_process = models.ForeignKey(Process, related_name="task", null=True, blank=True,
                                         verbose_name=_("finished process"))
    samples = models.ManyToManyField(Sample, related_name="task", verbose_name=_("samples"))
    comments = models.TextField(_("comments"), blank=True)
    priority = models.CharField(_("priority"), max_length=15, choices=priority_choices, default="2 normal")

    class Meta:
        verbose_name = _("task")
        verbose_name_plural = _("tasks")

    def __str__(self):
        _ = ugettext
        return _("task of {process_class} from {datetime}". format(
                process_class=self.process_class.name, datetime=self.creating_timestamp))

    def get_absolute_url(self):
        return "{0}#task_{1}".format(django.core.urlresolvers.reverse("samples.views.task_lists.show"), self.id)


class ProcessWithSamplePositions(models.Model):
    """An abstract class for saving the positions of the samples
    in an apparatus.
    The ``sample_positions`` field may be used by derived models for storing
    where the samples were mounted during the deposition.  Sometimes it is
    interesting to know that because the deposition device may not work
    homogeneously.  It is placed here in order to be able to extend the
    split-after-deposition view so that it offers input fields for it if it is
    applicable.  (For example, this can be given in the query string.)
    """
    sample_positions = models.TextField(_("sample positions"), default="{}", help_text=_("in JSON format"))
    """In JSON format, mapping sample IDs to positions.  Positions can be
    numbers or strings."""
    class Meta:
        abstract = True

    def get_sample_position_context(self, user, old_context):
        context = old_context.copy()
        if "sample_position" not in context:
            sample = context.get("sample")
            sample_positions_dict = json.loads(self.sample_positions)
            if sample_positions_dict and sample:
                context["sample_position"] = (sample if (sample.topic and not sample.topic.confidential) or
                                                    samples.permissions.has_permission_to_fully_view_sample(user, sample) or
                                                    samples.permissions.has_permission_to_add_edit_physical_process(user, self,
                                                                                    self.content_type.model_class())
                                                    else _("confidential sample"),
                                                    sample_positions_dict[six.text_type(sample.id)])
        if "sample_positions" not in context:
            sample_positions_dict = json.loads(self.sample_positions)
            if sample_positions_dict:
                context["sample_positions"] = collections.OrderedDict((sample if (sample.topic and not sample.topic.confidential) or
                                                    samples.permissions.has_permission_to_fully_view_sample(user, sample) or
                                                    samples.permissions.has_permission_to_add_edit_physical_process(user, self,
                                                                                    self.content_type.model_class())
                                                    else _("confidential sample"),
                                                    sample_positions_dict[six.text_type(sample.id)])
                                                   for sample in self.samples.order_by("name").iterator())
        return context


    def get_cache_key(self, user_settings_hash, local_context):
        """Generates an own cache key for every instance of this process.
        When a process inherits from both ``Process`` class and
        ``ProcessWithSamplePositions`` class, you have to make shure, that the
        process uses this method for the cache key and not the method from
        the ``Process`` class.

        For the parameter description see
            ``samples.models.common.Process.get_cache_key()``
        """
        hash_ = hashlib.sha1()
        hash_.update(user_settings_hash.encode("utf-8"))
        hash_.update("\x04{0}".format(local_context.get("sample", "")).encode("utf-8"))
        return "process:{0}-{1}".format(self.pk, hash_.hexdigest())<|MERGE_RESOLUTION|>--- conflicted
+++ resolved
@@ -55,11 +55,8 @@
     institutions.  This is realised by setting the `Process.external_operator`
     field, which in turn contains `ExternalOperator`.
     """
-<<<<<<< HEAD
-=======
     objects = ExternalOperatorManager()
 
->>>>>>> 4b4a4fd6
     name = models.CharField(_("name"), max_length=30, unique=True)
     institution = models.CharField(_("institution"), max_length=255)
     email = models.EmailField(_("email"))
