--- conflicted
+++ resolved
@@ -28,12 +28,8 @@
 from django.contrib import messages
 from django.core.mail import send_mail
 from django.utils import translation
-<<<<<<< HEAD
-from django.utils.translation import ugettext
+from django.utils.translation import ugettext, ugettext_lazy as _
 from django.utils.functional import allow_lazy
-=======
-from django.utils.translation import ugettext, ugettext_lazy as _
->>>>>>> e1b8e0f7
 from . import mimeparse
 
 
