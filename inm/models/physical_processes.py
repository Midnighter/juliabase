#!/usr/bin/env python
# -*- coding: utf-8 -*-
#
# This file is part of JuliaBase, the samples database.
#
# Copyright © 2008–2014 Forschungszentrum Jülich, Germany,
#                       Marvin Goblet <m.goblet@fz-juelich.de>,
#                       Torsten Bronger <t.bronger@fz-juelich.de>
#
# You must not use, install, pass on, offer, sell, analyse, modify, or
# distribute this software without explicit permission of the copyright holder.
# If you have received a copy of this software without the explicit permission
# of the copyright holder, you must destroy it immediately and completely.


"""Models for the institute-specific physical processes except depositions.  This
includes measurements, etching processes, clean room work etc.
"""

from __future__ import absolute_import, unicode_literals
from django.utils.encoding import python_2_unicode_compatible

import os.path
import numpy
from django.utils.translation import ugettext_lazy as _, ugettext
from django.db import models
import django.core.urlresolvers
from django.conf import settings
from samples import permissions
from samples.models import Process, Sample, PhysicalProcess
from samples.data_tree import DataNode, DataItem
from jb_common import search, model_fields
from jb_common.utils import format_lazy
from samples.views import utils
from inm import layouts
import inm.views.shared_utils as institute_utils


substrate_materials = (
        # Translators: sample substrate type
    ("custom", _("custom")),
    ("asahi-u", "ASAHI-U"),
    ("asahi-vu", "ASAHI-VU"),
    ("corning", _("Corning glass")),
    ("glass", _("glass")),
    ("si-wafer", _("silicon wafer")),
    ("quartz", _("quartz")),
    ("sapphire", _("sapphire")),
    ("aluminium foil", _("aluminium foil")),
    )
"""Contains all possible choices for `Substrate.material`.
"""

@python_2_unicode_compatible
class Substrate(PhysicalProcess):
    """Model for substrates.  It is the very first process of a sample.  It is
    some sort of birth certificale of the sample.  If it doesn't exist, we
    don't know when the sample was actually created.  If the substrate process
    has an `Process.external_operator`, it is an external sample.

    Note that it doesn't define permissions because everyone can create
    substrates.
    """
    material = models.CharField(_("substrate material"), max_length=30, choices=substrate_materials)

    class Meta(PhysicalProcess.Meta):
        verbose_name = _("substrate")
        verbose_name_plural = _("substrates")

    def __str__(self):
        return _("{material} substrate #{number}").format(material=self.get_material_display(), number=self.id)

<<<<<<< HEAD
    def get_context_for_user(self, user, old_context):
        context = old_context.copy()
        if permissions.has_permission_to_edit_physical_process(user, self):
            context["edit_url"] = \
                django.core.urlresolvers.reverse("edit_substrate", kwargs={"substrate_id": self.id})
        else:
            context["edit_url"] = None
        return super(Substrate, self).get_context_for_user(user, context)


class PDSMeasurementManager(models.Manager):
    def get_by_natural_key(self, number):
        return self.get(number=number)
=======
    def get_data_for_table_export(self):
        # See `Process.get_data_for_table_export` for the documentation.
        _ = ugettext
        data_node = super(Substrate, self).get_data_for_table_export()
        data_node.items.append(DataItem(_("material"), self.get_material_display()))
        return data_node
>>>>>>> b44c5223


pds_apparatus_choices = (
    ("pds1", _("PDS #1")),
    ("pds2", _("PDS #2"))
)

class PDSMeasurement(PhysicalProcess):
    """Model for PDS measurements.
    """
    number = models.PositiveIntegerField(_("PDS number"), unique=True, db_index=True)
    raw_datafile = models.CharField(_("raw data file"), max_length=200,
                                    help_text=format_lazy(_('only the relative path below "{path}"'), path="pds_raw_data/"))
    apparatus = models.CharField(_("apparatus"), max_length=15, choices=pds_apparatus_choices, default="pds1")

    class Meta(PhysicalProcess.Meta):
        verbose_name = _("PDS measurement")
        verbose_name_plural = _("PDS measurements")
        _ = lambda x: x
        permissions = (("add_pds_measurement", _("Can add PDS measurements")),
                       # Translators: Don't abbreviate "perms" in translation
                       # (not even to English)
                       ("edit_permissions_for_pds_measurement", _("Can edit perms for PDS measurements")),
                       ("view_every_pds_measurement", _("Can view all PDS measurements")))
        ordering = ["number"]

    class JBMeta:
        identifying_field = "number"

    def draw_plot(self, axes, plot_id, filename, for_thumbnail):
        _ = ugettext
        x_values, y_values = numpy.loadtxt(filename, comments="#", unpack=True)
        axes.semilogy(x_values, y_values)
        axes.set_xlabel(_("energy in eV"))
        axes.set_ylabel(_("α in cm⁻¹"))

    def get_datafile_name(self, plot_id):
        return os.path.join(settings.PDS_ROOT_DIR, self.raw_datafile)

    def get_plotfile_basename(self, plot_id):
        return "pds_{0}".format(self.samples.get()).replace("*", "")

    def get_context_for_user(self, user, old_context):
        context = old_context.copy()
        plot_locations = self.calculate_plot_locations()
        context["thumbnail"], context["figure"] = plot_locations["thumbnail_url"], plot_locations["plot_url"]
        return super(PDSMeasurement, self).get_context_for_user(user, context)


irradiation_choices = (("AM1.5", "AM1.5"),
                       ("OG590", "OG590"),
                       ("BG7", "BG7"))

class SolarsimulatorMeasurement(PhysicalProcess):
    irradiation = models.CharField(_("irradiation"), max_length=10, choices=irradiation_choices)
    temperature = model_fields.DecimalQuantityField(_("temperature"), max_digits=3, decimal_places=1, unit="℃", default=25.0)

    class Meta(PhysicalProcess.Meta):
        verbose_name = _("solarsimulator measurement")
        verbose_name_plural = _("solarsimulator measurements")
        _ = lambda x: x
        permissions = (("add_solarsimulator_measurement", _("Can add solarsimulator measurements")),
                       # Translators: Don't abbreviate "perms" in translation
                       # (not even to English)
                       ("edit_permissions_for_solarsimulator_measurement",
                        _("Can edit perms for solarsimulator measurements")),
                       ("view_every_solarsimulator_measurement", _("Can view all solarsimulator measurements")))

    def get_context_for_user(self, user, old_context):
        context = old_context.copy()
        sample = self.samples.get()
        if "shapes" not in context:
            layout = layouts.get_layout(sample, self)
            context["shapes"] = layout.get_map_shapes() if layout else {}
        context["thumbnail_layout"] = django.core.urlresolvers.reverse(
            "inm.views.samples.layout.show_layout", kwargs={"sample_id": sample.id, "process_id": self.id})
        if "cells" not in context:
            context["cells"] = self.cells.all()
        if "image_urls" not in context:
            context["image_urls"] = {}
            for cell in context["cells"]:
                plot_locations = self.calculate_plot_locations(plot_id=cell.position)
                _thumbnail, _figure = plot_locations["thumbnail_url"], plot_locations["plot_url"]
                context["image_urls"][cell.position] = (_thumbnail, _figure)
        if "default_cell" not in context:
            if self.irradiation == "AM1.5":
                default_cell = sorted([(cell.eta, cell.position) for cell in context["cells"]], reverse=True)[0][1]
            else:
                default_cell = sorted([(cell.isc, cell.position) for cell in context["cells"]], reverse=True)[0][1]
            context["default_cell"] = (default_cell,) + context["image_urls"][default_cell]
        return super(SolarsimulatorMeasurement, self).get_context_for_user(user, context)

    def get_data(self):
        # See `Process.get_data` for documentation of this method.
        data = super(SolarsimulatorMeasurement, self).get_data()
        for cell in self.cells.all():
            cell_data = cell.get_data()
            del cell_data["measurement"]
            data["cell position {}".format(cell.position)] = cell_data
        return data

    def get_data_for_table_export(self):
        # See `Process.get_data_for_table_export` for the documentation.
        _ = ugettext
        data_node = super(SolarsimulatorMeasurement, self).get_data_for_table_export()
        best_eta = self.cells.aggregate(models.Max("eta"))["eta__max"]
        data_node.items.append(DataItem(_("η of best cell") + "/%", utils.round(best_eta, 3)))
        return data_node

    def draw_plot(self, axes, plot_id, filename, for_thumbnail):
        _ = ugettext
        x_values, y_values = institute_utils.read_solarsimulator_plot_file(filename, position=plot_id)
        y_values = 1000 * numpy.array(y_values)
        related_cell = self.cells.get(position=plot_id)
        if not related_cell.area:
            raise utils.PlotError("Area was zero, so could not determine current density.")
        y_values /= related_cell.area
        if for_thumbnail:
            axes.set_position((0.2, 0.15, 0.6, 0.8))
        axes.plot(x_values, y_values)
        axes.axvline(color="black", x=0, zorder=0, linestyle="-")
        axes.axhline(color="black", y=0, zorder=0, linestyle="-")
        fontsize = 12
        axes.set_xlabel(_("voltage in V"), fontsize=fontsize)
        axes.set_ylabel(_("current density in mA/cm²"), fontsize=fontsize)

    def get_datafile_name(self, plot_id):
        try:
            related_cell = self.cells.get(position=plot_id)
        except SolarsimulatorCellMeasurement.DoesNotExist:
            return None
        return os.path.join(settings.SOLARSIMULATOR_1_ROOT_DIR, related_cell.data_file)

    def get_plotfile_basename(self, plot_id):
        try:
            related_cell = self.cells.get(position=plot_id)
        except SolarsimulatorCellMeasurement.DoesNotExist:
            return None
        return "{filename}_{position}".format(filename=related_cell.data_file, position=related_cell.position)

    @classmethod
    def get_search_tree_node(cls):
        """Class method for generating the search tree node for this model
        instance.

        :Return:
          the tree node for this model instance

        :rtype: ``jb_common.search.SearchTreeNode``
        """
        model_field = super(SolarsimulatorMeasurement, cls).get_search_tree_node()
        model_field.search_fields = [search.TextSearchField(cls, "operator", "username"),
                         search.TextSearchField(cls, "external_operator", "name"),
                         search.DateTimeSearchField(cls, "timestamp"),
                         search.TextSearchField(cls, "comments"),
                         search.ChoiceSearchField(cls, "irradiation"),
                         search.IntervalSearchField(cls, "temperature")]
        return model_field


@python_2_unicode_compatible
class SolarsimulatorCellMeasurement(models.Model):
    measurement = models.ForeignKey(SolarsimulatorMeasurement, related_name="cells",
                                    verbose_name=_("solarsimulator measurement"))
    position = models.CharField(_("cell position"), max_length=5)
    data_file = models.CharField(_("data file"), max_length=200, db_index=True,
                                 help_text=format_lazy(_('only the relative path below "{path}"'),
                                                       path="solarsimulator_raw_data/"))
    area = model_fields.FloatQuantityField(_("area"), unit="cm²", null=True, blank=True)
    eta = model_fields.FloatQuantityField(_("efficiency η"), unit="%", null=True, blank=True)
    isc = model_fields.FloatQuantityField(_("short-circuit current density"), unit="mA/cm²", null=True, blank=True)

    class Meta:
        verbose_name = _("solarsimulator cell measurement")
        verbose_name_plural = _("solarsimulator cell measurements")
        unique_together = (("measurement", "position"), ("position", "data_file"))

    def __str__(self):
        _ = ugettext
        return _("cell {position} of {solarsimulator_measurement}").format(
            position=self.position, solarsimulator_measurement=self.measurement)

    def get_data(self):
        """Extract the data of this single cell measurement as a dictionary.  It is
        called only from `SolarsimulatorMeasurement.get_data`.

        :Return:
          the content of all fields of this cell measurement

        :rtype: `dict`
        """
        return {field.name: getattr(self, field.name) for field in self._meta.fields}

    @classmethod
    def get_search_tree_node(cls):
        """Class method for generating the search tree node for this model
        instance.

        :Return:
          the tree node for this model instance

        :rtype: ``jb_common.search.SearchTreeNode``
        """
        search_fields = search.convert_fields_to_search_fields(cls)
        return search.SearchTreeNode(cls, {}, search_fields)


layout_choices = (("inm standard", "INM Standard"),
                  ("acme1", "ACME 1"),
                  ("custom", _("custom")),)

class Structuring(PhysicalProcess):
    """Pseudo-Process which contains structuring/mask/layout information.  It
    may contain the cell layout for solarsimulator measurements, or the
    compound hall bar/contacts layout of Hall samples, or conductivity gap
    layout etc.

    This process is supposed to be between the deposition/evaporation/etching
    processes on the one hand and the measurement processes on the other hand.
    A structuring may be immediately after the evaporation that created the
    layout, or it may be after a sequence of clean room processes which
    resulted in the layout.

    Since many layouts can be parameterised by length and width, they have
    their own numberical fields here.  More complex parameters must be written
    to ``parameters``, in JSON, or comma-separated, or however.  It only must
    be understandable by the layout class.  Furthermore, you should design the
    syntax of the ``parameters`` field so that it can be used in the advanced
    search.

    If the layout is fixed anyway, don't use ``length``, ``width``, or
    ``parameters``.
    """
    layout = models.CharField(_("layout"), max_length=30, choices=layout_choices)
    length = model_fields.FloatQuantityField(_("length"), unit="mm", blank=True, null=True)
    width = model_fields.FloatQuantityField(_("width"), unit="mm", blank=True, null=True)
    parameters = models.TextField(_("parameters"), blank=True)

    class Meta(PhysicalProcess.Meta):
        verbose_name = _("structuring")
        verbose_name_plural = _("structurings")<|MERGE_RESOLUTION|>--- conflicted
+++ resolved
@@ -69,29 +69,6 @@
 
     def __str__(self):
         return _("{material} substrate #{number}").format(material=self.get_material_display(), number=self.id)
-
-<<<<<<< HEAD
-    def get_context_for_user(self, user, old_context):
-        context = old_context.copy()
-        if permissions.has_permission_to_edit_physical_process(user, self):
-            context["edit_url"] = \
-                django.core.urlresolvers.reverse("edit_substrate", kwargs={"substrate_id": self.id})
-        else:
-            context["edit_url"] = None
-        return super(Substrate, self).get_context_for_user(user, context)
-
-
-class PDSMeasurementManager(models.Manager):
-    def get_by_natural_key(self, number):
-        return self.get(number=number)
-=======
-    def get_data_for_table_export(self):
-        # See `Process.get_data_for_table_export` for the documentation.
-        _ = ugettext
-        data_node = super(Substrate, self).get_data_for_table_export()
-        data_node.items.append(DataItem(_("material"), self.get_material_display()))
-        return data_node
->>>>>>> b44c5223
 
 
 pds_apparatus_choices = (
