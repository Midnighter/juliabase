--- conflicted
+++ resolved
@@ -6,19 +6,13 @@
 msgstr ""
 "Project-Id-Version: 0.1\n"
 "Report-Msgid-Bugs-To: \n"
-<<<<<<< HEAD
 "POT-Creation-Date: 2008-07-31 13:40+0200\n"
-"PO-Revision-Date: 2008-07-31 13:41+0200\n"
-=======
-"POT-Creation-Date: 2008-07-29 08:38+0200\n"
-"PO-Revision-Date: 2008-07-29 08:38+0200\n"
->>>>>>> ec883b8f
+"PO-Revision-Date: 2008-07-31 14:37+0200\n"
 "Last-Translator: Torsten Bronger <bronger@physik.rwth-aachen.de>\n"
 "MIME-Version: 1.0\n"
 "Content-Type: text/plain; charset=UTF-8\n"
 "Content-Transfer-Encoding: 8bit\n"
 
-<<<<<<< HEAD
 #: samples/models.py:11 samples/models.py:123 samples/models.py:147
 #: samples/models.py:174
 msgid "name"
@@ -189,162 +183,10 @@
 msgstr "in Torr"
 
 #: samples/models.py:89
-=======
-#: samples/models.py:11
-msgid "timestamp"
-msgstr "Zeitstempel"
-
-#: samples/models.py:12
-msgid "operator"
-msgstr "Operator"
-
-#: samples/models.py:23
-msgid "process"
-msgstr "Prozess"
-
-#: samples/models.py:24 samples/models.py:128
-msgid "processes"
-msgstr "Prozesse"
-
-#: samples/models.py:27
-msgid "deposition number"
-msgstr "Depositionsnummer"
-
-#: samples/models.py:28
-msgid "carrier"
-msgstr "Carrier"
-
-#: samples/models.py:29 samples/models.py:68
-msgid "comments"
-msgstr "Kommentare"
-
-#: samples/models.py:31
-msgid "6-chamber deposition "
-msgstr "6-Kammer-Deposition "
-
-#: samples/models.py:38
-msgid "6-chamber deposition"
-msgstr "6-Kammer-Deposition"
-
-#: samples/models.py:39
-msgid "6-chamber depositions"
-msgstr "6-Kammer-Depositionen"
-
-#: samples/models.py:45
-msgid "Hall measurement"
-msgstr "Hall-Messung"
-
-#: samples/models.py:46
-msgid "Hall measurements"
-msgstr "Hall-Messungen"
-
-#: samples/models.py:60
-msgid "layer number"
-msgstr "Schichtnummer"
-
-#: samples/models.py:61
-msgid "chamber"
-msgstr "Kammer"
-
-#: samples/models.py:62
-msgid "deposition"
-msgstr "Deposition"
-
-#: samples/models.py:63
-msgid "deposition pressure"
-msgstr "Depositionsdruck"
-
-#: samples/models.py:63 samples/models.py:73
-msgid "with unit"
-msgstr "mit Einheit"
-
-#: samples/models.py:64
-msgid "deposition time"
-msgstr "Depositionszeit"
-
-#: samples/models.py:64 samples/models.py:70 samples/models.py:75
-msgid "format HH:MM:SS"
-msgstr "Format HH:MM:SS"
-
-#: samples/models.py:66
-msgid "substrate–electrode distance"
-msgstr "Abstand Substrat–Elektrode"
-
-#: samples/models.py:67
-msgid "in mm"
-msgstr "in mm"
-
-#: samples/models.py:69
-msgid "transfer in the chamber"
-msgstr "Transfer in die Kammer"
-
-#: samples/models.py:70
-msgid "pre-heat"
-msgstr "Pre-Heat"
-
-#: samples/models.py:71
-msgid "gas of gas pre-heat"
-msgstr "Gas im Gas-Pre-Heat"
-
-#: samples/models.py:72
-msgid "pressure of gas pre-heat"
-msgstr "Druck im Gas-Pre-Heat"
-
-#: samples/models.py:74
-msgid "time of gas pre-heat"
-msgstr "Zeit des Gas-Pre-Heats"
-
-#: samples/models.py:76
-msgid "heating temperature"
-msgstr "Heiztemperatur"
-
-#: samples/models.py:76
-msgid "in ℃"
-msgstr "in ℃"
-
-#: samples/models.py:77
-msgid "transfer out of the chamber"
-msgstr "Transfer aus der Kammer"
-
-#: samples/models.py:78
-msgid "plasma start power"
-msgstr "Startleistung Plasma"
-
-#: samples/models.py:79 samples/models.py:84
-msgid "in W"
-msgstr "in W"
-
-#: samples/models.py:80
-msgid "plasma start with carrier"
-msgstr "Plasma startet mit Carrier"
-
-#: samples/models.py:81
-msgid "deposition frequency"
-msgstr "Depositionsfrequenz"
-
-#: samples/models.py:82
-msgid "in MHz"
-msgstr "in MHz"
-
-#: samples/models.py:83
-msgid "deposition power"
-msgstr "Depositionsleistung"
-
-#: samples/models.py:85
-msgid "base pressure"
-msgstr "Basisdruck"
-
-#: samples/models.py:85
-msgid "in Torr"
-msgstr "in Torr"
-
-#: samples/models.py:87
->>>>>>> ec883b8f
 #, python-format
 msgid "layer %(number)d of %(deposition)s"
 msgstr "Schicht %(number)d von %(deposition)s"
 
-<<<<<<< HEAD
 #: samples/models.py:91
 msgid "6-chamber layer"
 msgstr "6-Kammer-Deposition"
@@ -390,58 +232,10 @@
 msgstr "in sccm"
 
 #: samples/models.py:115
-=======
-#: samples/models.py:89
-msgid "6-chamber layer"
-msgstr "6-Kammer-Deposition"
-
-#: samples/models.py:90
-msgid "6-chamber layers"
-msgstr "6-Kammer-Schichten"
-
-#: samples/models.py:97
-msgid "PH3 in 2% SiH4"
-msgstr "PH3 in 2% SiH4"
-
-#: samples/models.py:98
-msgid "TMB in 1% He"
-msgstr "TMB in 1% He"
-
-#: samples/models.py:99
-msgid "B2H6 in 5ppm H2"
-msgstr "B2H6 in 5ppm H2"
-
-#: samples/models.py:105
-msgid "PH3 in 10 ppm H2"
-msgstr "PH3 in 10 ppm H2"
-
-#: samples/models.py:108
-msgid "channel"
-msgstr "Channel"
-
-#: samples/models.py:109
-msgid "layer"
-msgstr "Schicht"
-
-#: samples/models.py:110
-msgid "gas and dilution"
-msgstr "Gas und Verdünnung"
-
-#: samples/models.py:111
-msgid "flow rate"
-msgstr "Flussrate"
-
-#: samples/models.py:111
-msgid "in sccm"
-msgstr "in sccm"
-
-#: samples/models.py:113
->>>>>>> ec883b8f
 #, python-format
 msgid "channel %(number)d of %(layer)s"
 msgstr "Channel %(number)d von %(layer)s"
 
-<<<<<<< HEAD
 #: samples/models.py:117
 msgid "6-chamber channel"
 msgstr "6-Kammer-Channel"
@@ -499,69 +293,6 @@
 msgstr "Probenspaltung"
 
 #: samples/models.py:171
-=======
-#: samples/models.py:115
-msgid "6-chamber channel"
-msgstr "6-Kammer-Channel"
-
-#: samples/models.py:116
-msgid "6-chamber channels"
-msgstr "6-Kammer-Channels"
-
-#: samples/models.py:121 samples/models.py:145 samples/models.py:172
-msgid "name"
-msgstr "Name"
-
-#: samples/models.py:122
-msgid "current location"
-msgstr "Aktueller Probenort"
-
-#: samples/models.py:124
-msgid "currently responsible person"
-msgstr "Aktuell Verantwortlicher"
-
-#: samples/models.py:125
-msgid "tags"
-msgstr "Tags"
-
-#: samples/models.py:125
-msgid "separated with commas, no whitespace"
-msgstr "mit Kommas getrennt, keine Leerzeichen"
-
-#: samples/models.py:127
-msgid "split origin"
-msgstr "Split-Ursprung"
-
-#: samples/models.py:130
-msgid "group"
-msgstr "Gruppe"
-
-#: samples/models.py:140 samples/models.py:146
-msgid "sample"
-msgstr "Probe"
-
-#: samples/models.py:141 samples/models.py:173
-msgid "samples"
-msgstr "Proben"
-
-#: samples/models.py:150
-msgid "name alias"
-msgstr "Alternativname"
-
-#: samples/models.py:151
-msgid "name aliases"
-msgstr "Alternativnamen"
-
-#: samples/models.py:157
-msgid "parent"
-msgstr "Elter"
-
-#: samples/models.py:168
-msgid "sample split"
-msgstr "Probenspaltung"
-
-#: samples/models.py:169
->>>>>>> ec883b8f
 msgid "sample splits"
 msgstr "Probenspaltungen"
 
@@ -581,15 +312,11 @@
 msgid "language"
 msgstr "Sprache"
 
-<<<<<<< HEAD
-#: samples/models.py:193 samples/models.py:194
-=======
 #: samples/models.py:187
 msgid "phone"
 msgstr "Telefon"
 
 #: samples/models.py:191 samples/models.py:192
->>>>>>> ec883b8f
 msgid "user details"
 msgstr "Benutzerdetails"
 
@@ -601,11 +328,7 @@
 msgid "No"
 msgstr "Nein"
 
-<<<<<<< HEAD
 #: samples/views/main.py:21 templates/base.html:30
-=======
-#: samples/views/main.py:22 templates/base.html:29
->>>>>>> ec883b8f
 msgid "Main menu"
 msgstr "Hauptmenü"
 
@@ -719,11 +442,7 @@
 msgid "Bulk sample rename for %s"
 msgstr "Probenumbenennung für %s"
 
-<<<<<<< HEAD
 #: samples/views/sample.py:67
-=======
-#: samples/views/sample.py:74
->>>>>>> ec883b8f
 #, python-format
 msgid "Sample %s could not be found (neither as an alias)."
 msgstr "Probe %s konnte nicht gefunden werden (nicht mal als Aliasname)."
@@ -925,7 +644,6 @@
 msgid "Django logo"
 msgstr "Django-Logo"
 
-<<<<<<< HEAD
 #: templates/base.html:20
 msgid "DB access time:"
 msgstr "DB-Zugriffszeit:"
@@ -951,33 +669,6 @@
 msgstr "Logo des IEF-5"
 
 #: templates/base.html:50
-=======
-#: templates/base.html:19
-msgid "DB access time:"
-msgstr "DB-Zugriffszeit:"
-
-#: templates/base.html:27
-msgid "Welcome,"
-msgstr "Willkommen,"
-
-#: templates/base.html:30
-msgid "Change password"
-msgstr "Ändere Passwort"
-
-#: templates/base.html:31
-msgid "Log out"
-msgstr "Abmelden"
-
-#: templates/base.html:41
-msgid "Jülich Forschungszentrum logo"
-msgstr "Logo des Forschungszentrums Jülich"
-
-#: templates/base.html:43
-msgid "IEF-5 logo"
-msgstr "Logo des IEF-5"
-
-#: templates/base.html:45
->>>>>>> ec883b8f
 msgid "The samples database"
 msgstr "Die Probendatenbank"
 
@@ -1108,15 +799,6 @@
 msgid "”"
 msgstr "“"
 
-<<<<<<< HEAD
-#: templates/show_sample_split.html:7
-msgid "The parental sample"
-msgstr ""
-
-#: templates/show_sample_split.html:9
-msgid "was split into the following pieces:"
-msgstr ""
-=======
 #: templates/show_sample.html:22
 msgid "edit"
 msgstr "ändern"
@@ -1128,7 +810,6 @@
 #: templates/show_sample_split.html:9
 msgid "was split into the following pieces:"
 msgstr "wurde in die folgenden Stücke zerlegt:"
->>>>>>> ec883b8f
 
 #: templates/show_sample_split.html:11
 msgid ""
@@ -1136,20 +817,12 @@
 "      The sample was split into the following pieces:\n"
 "    "
 msgstr ""
-<<<<<<< HEAD
-
-#: templates/show_sample_split.html:26
-#, fuzzy
-msgid "this one"
-msgstr "Telefon"
-=======
 "\n"
 "Die Probe wurde in die folgenden Stücke zerlegt:"
 
 #: templates/show_sample_split.html:26
 msgid "this one"
 msgstr "diese hier"
->>>>>>> ec883b8f
 
 #: templates/split_and_rename.html:11
 msgid "New sample name(s)"
