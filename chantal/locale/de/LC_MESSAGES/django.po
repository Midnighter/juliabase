# German translations for Chantal
# Copyright (C) 2008 Jülich Forschungszentrum
# Torsten Bronger <bronger@physik.rwth-aachen.de>, 2008.
#
msgid ""
msgstr ""
"Project-Id-Version: 0.1\n"
"Report-Msgid-Bugs-To: \n"
<<<<<<< HEAD
"POT-Creation-Date: 2008-08-18 15:14+0200\n"
"PO-Revision-Date: 2008-08-18 15:24+0200\n"
=======
"POT-Creation-Date: 2008-08-07 02:53+0200\n"
"PO-Revision-Date: 2008-08-07 02:55+0200\n"
>>>>>>> 2a5623f0
"Last-Translator: Torsten Bronger <bronger@physik.rwth-aachen.de>\n"
"MIME-Version: 1.0\n"
"Content-Type: text/plain; charset=UTF-8\n"
"Content-Transfer-Encoding: 8bit\n"

<<<<<<< HEAD
#: samples/models.py:12 samples/models.py:146 samples/models.py:172
#: samples/models.py:217
=======
#: samples/models.py:11 samples/models.py:139 samples/models.py:163
#: samples/models.py:191
>>>>>>> 2a5623f0
msgid "name"
msgstr "Name"

#: samples/models.py:13
msgid "email"
msgstr "Email"

#: samples/models.py:14
msgid "alternative email"
msgstr "alternative Email"

<<<<<<< HEAD
#: samples/models.py:15 samples/models.py:244
=======
#: samples/models.py:14 samples/models.py:206
>>>>>>> 2a5623f0
msgid "phone"
msgstr "Telefon"

#: samples/models.py:19 samples/models.py:220
msgid "timestamp"
msgstr "Zeitstempel"

#: samples/models.py:20
msgid "operator"
msgstr "Operator"

#: samples/models.py:21
msgid "external operator"
msgstr "externer Operator"

<<<<<<< HEAD
#: samples/models.py:26
msgid "process"
msgstr "Prozess"

#: samples/models.py:27 samples/models.py:154
msgid "processes"
msgstr "Prozesse"

#: samples/models.py:30
msgid "deposition number"
msgstr "Depositionsnummer"

#: samples/models.py:34 samples/models.py:86
msgid "deposition"
msgstr "Deposition"

#: samples/models.py:35
msgid "depositions"
msgstr "Depositionen"

#: samples/models.py:38
msgid "carrier"
msgstr "Carrier"

#: samples/models.py:39 samples/models.py:93
msgid "comments"
msgstr "Kommentare"

#: samples/models.py:41
msgid "6-chamber deposition "
msgstr "6-Kammer-Deposition "

#: samples/models.py:49
msgid "6-chamber deposition"
msgstr "6-Kammer-Deposition"

#: samples/models.py:50
msgid "6-chamber depositions"
msgstr "6-Kammer-Depositionen"

#: samples/models.py:51
msgid "6-chamber deposition lab"
msgstr "6-Kammer-Depositionslabor"

#: samples/models.py:58
msgid "Hall measurement"
msgstr "Hall-Messung"

#: samples/models.py:59
msgid "Hall measurements"
msgstr "Hall-Messungen"

#: samples/models.py:74
msgid "layer number"
msgstr "Schichtnummer"

#: samples/models.py:82 samples/models.py:133
msgid "layer"
msgstr "Schicht"

#: samples/models.py:83
msgid "layers"
msgstr "Schichten"

#: samples/models.py:87
msgid "chamber"
msgstr "Kammer"

#: samples/models.py:88
msgid "deposition pressure"
msgstr "Depositionsdruck"

#: samples/models.py:88 samples/models.py:98
msgid "with unit"
msgstr "mit Einheit"

#: samples/models.py:89
msgid "deposition time"
msgstr "Depositionszeit"

#: samples/models.py:89 samples/models.py:95 samples/models.py:100
msgid "format HH:MM:SS"
msgstr "Format HH:MM:SS"

#: samples/models.py:91
msgid "substrate–electrode distance"
msgstr "Abstand Substrat–Elektrode"

#: samples/models.py:92
msgid "in mm"
msgstr "in mm"

#: samples/models.py:94
msgid "transfer in the chamber"
msgstr "Transfer in die Kammer"

#: samples/models.py:95
msgid "pre-heat"
msgstr "Pre-Heat"

#: samples/models.py:96
msgid "gas of gas pre-heat"
msgstr "Gas im Gas-Pre-Heat"

#: samples/models.py:97
msgid "pressure of gas pre-heat"
msgstr "Druck im Gas-Pre-Heat"

#: samples/models.py:99
msgid "time of gas pre-heat"
msgstr "Zeit des Gas-Pre-Heats"

#: samples/models.py:101
msgid "heating temperature"
msgstr "Heiztemperatur"

#: samples/models.py:101
msgid "in ℃"
msgstr "in ℃"

#: samples/models.py:102
msgid "transfer out of the chamber"
msgstr "Transfer aus der Kammer"

#: samples/models.py:103
msgid "plasma start power"
msgstr "Startleistung Plasma"

#: samples/models.py:104 samples/models.py:109
msgid "in W"
msgstr "in W"

#: samples/models.py:105
msgid "plasma start with carrier"
msgstr "Plasma startet mit Carrier"

#: samples/models.py:106
msgid "deposition frequency"
msgstr "Depositionsfrequenz"

#: samples/models.py:107
msgid "in MHz"
msgstr "in MHz"

#: samples/models.py:108
msgid "deposition power"
msgstr "Depositionsleistung"

#: samples/models.py:110
msgid "base pressure"
msgstr "Basisdruck"

#: samples/models.py:110
msgid "in Torr"
msgstr "in Torr"

#: samples/models.py:112
=======
#: samples/models.py:24
msgid "process"
msgstr "Prozess"

#: samples/models.py:25 samples/models.py:146
msgid "processes"
msgstr "Prozesse"

#: samples/models.py:28
msgid "deposition number"
msgstr "Depositionsnummer"

#: samples/models.py:32 samples/models.py:81
msgid "deposition"
msgstr "Deposition"

#: samples/models.py:33
msgid "depositions"
msgstr "Depositionen"

#: samples/models.py:36
msgid "carrier"
msgstr "Carrier"

#: samples/models.py:37 samples/models.py:88
msgid "comments"
msgstr "Kommentare"

#: samples/models.py:39
msgid "6-chamber deposition "
msgstr "6-Kammer-Deposition "

#: samples/models.py:47
msgid "6-chamber deposition"
msgstr "6-Kammer-Deposition"

#: samples/models.py:48
msgid "6-chamber depositions"
msgstr "6-Kammer-Depositionen"

#: samples/models.py:54
msgid "Hall measurement"
msgstr "Hall-Messung"

#: samples/models.py:55
msgid "Hall measurements"
msgstr "Hall-Messungen"

#: samples/models.py:69
msgid "layer number"
msgstr "Schichtnummer"

#: samples/models.py:77 samples/models.py:127
msgid "layer"
msgstr "Schicht"

#: samples/models.py:78
msgid "layers"
msgstr "Schichten"

#: samples/models.py:82
msgid "chamber"
msgstr "Kammer"

#: samples/models.py:83
msgid "deposition pressure"
msgstr "Depositionsdruck"

#: samples/models.py:83 samples/models.py:93
msgid "with unit"
msgstr "mit Einheit"

#: samples/models.py:84
msgid "deposition time"
msgstr "Depositionszeit"

#: samples/models.py:84 samples/models.py:90 samples/models.py:95
msgid "format HH:MM:SS"
msgstr "Format HH:MM:SS"

#: samples/models.py:86
msgid "substrate–electrode distance"
msgstr "Abstand Substrat–Elektrode"

#: samples/models.py:87
msgid "in mm"
msgstr "in mm"

#: samples/models.py:89
msgid "transfer in the chamber"
msgstr "Transfer in die Kammer"

#: samples/models.py:90
msgid "pre-heat"
msgstr "Pre-Heat"

#: samples/models.py:91
msgid "gas of gas pre-heat"
msgstr "Gas im Gas-Pre-Heat"

#: samples/models.py:92
msgid "pressure of gas pre-heat"
msgstr "Druck im Gas-Pre-Heat"

#: samples/models.py:94
msgid "time of gas pre-heat"
msgstr "Zeit des Gas-Pre-Heats"

#: samples/models.py:96
msgid "heating temperature"
msgstr "Heiztemperatur"

#: samples/models.py:96
msgid "in ℃"
msgstr "in ℃"

#: samples/models.py:97
msgid "transfer out of the chamber"
msgstr "Transfer aus der Kammer"

#: samples/models.py:98
msgid "plasma start power"
msgstr "Startleistung Plasma"

#: samples/models.py:99 samples/models.py:104
msgid "in W"
msgstr "in W"

#: samples/models.py:100
msgid "plasma start with carrier"
msgstr "Plasma startet mit Carrier"

#: samples/models.py:101
msgid "deposition frequency"
msgstr "Depositionsfrequenz"

#: samples/models.py:102
msgid "in MHz"
msgstr "in MHz"

#: samples/models.py:103
msgid "deposition power"
msgstr "Depositionsleistung"

#: samples/models.py:105
msgid "base pressure"
msgstr "Basisdruck"

#: samples/models.py:105
msgid "in Torr"
msgstr "in Torr"

#: samples/models.py:107
>>>>>>> 2a5623f0
#, python-format
msgid "layer %(number)d of %(deposition)s"
msgstr "Schicht %(number)d von %(deposition)s"

<<<<<<< HEAD
#: samples/models.py:114
msgid "6-chamber layer"
msgstr "6-Kammer-Deposition"

#: samples/models.py:115
msgid "6-chamber layers"
msgstr "6-Kammer-Schichten"

#: samples/models.py:121
msgid "PH3 in 2% SiH4"
msgstr "PH3 in 2% SiH4"

#: samples/models.py:122
msgid "TMB in 1% He"
msgstr "TMB in 1% He"

#: samples/models.py:123
msgid "B2H6 in 5ppm H2"
msgstr "B2H6 in 5ppm H2"

#: samples/models.py:129
msgid "PH3 in 10 ppm H2"
msgstr "PH3 in 10 ppm H2"

#: samples/models.py:132
msgid "channel"
msgstr "Channel"

#: samples/models.py:134
msgid "gas and dilution"
msgstr "Gas und Verdünnung"

#: samples/models.py:135
msgid "flow rate"
msgstr "Flussrate"

#: samples/models.py:135
msgid "in sccm"
msgstr "in sccm"

#: samples/models.py:137
=======
#: samples/models.py:109
msgid "6-chamber layer"
msgstr "6-Kammer-Deposition"

#: samples/models.py:110
msgid "6-chamber layers"
msgstr "6-Kammer-Schichten"

#: samples/models.py:115
msgid "PH3 in 2% SiH4"
msgstr "PH3 in 2% SiH4"

#: samples/models.py:116
msgid "TMB in 1% He"
msgstr "TMB in 1% He"

#: samples/models.py:117
msgid "B2H6 in 5ppm H2"
msgstr "B2H6 in 5ppm H2"

#: samples/models.py:123
msgid "PH3 in 10 ppm H2"
msgstr "PH3 in 10 ppm H2"

#: samples/models.py:126
msgid "channel"
msgstr "Channel"

#: samples/models.py:128
msgid "gas and dilution"
msgstr "Gas und Verdünnung"

#: samples/models.py:129
msgid "flow rate"
msgstr "Flussrate"

#: samples/models.py:129
msgid "in sccm"
msgstr "in sccm"

#: samples/models.py:131
>>>>>>> 2a5623f0
#, python-format
msgid "channel %(number)d of %(layer)s"
msgstr "Channel %(number)d von %(layer)s"

<<<<<<< HEAD
#: samples/models.py:139
msgid "6-chamber channel"
msgstr "6-Kammer-Channel"

#: samples/models.py:140
msgid "6-chamber channels"
msgstr "6-Kammer-Channels"

#: samples/models.py:147
msgid "current location"
msgstr "Aktueller Probenort"

#: samples/models.py:149
msgid "currently responsible person"
msgstr "Aktuell Verantwortlicher"

#: samples/models.py:150
msgid "purpose"
msgstr "Zweck"

#: samples/models.py:151
msgid "tags"
msgstr "Tags"

#: samples/models.py:151
msgid "separated with commas, no whitespace"
msgstr "mit Kommas getrennt, keine Leerzeichen"

#: samples/models.py:153
msgid "split origin"
msgstr "Split-Ursprung"

#: samples/models.py:156 samples/models.py:225
msgid "group"
msgstr "Gruppe"

#: samples/models.py:166 samples/models.py:173
msgid "sample"
msgstr "Probe"

#: samples/models.py:167 samples/models.py:223
msgid "samples"
msgstr "Proben"

#: samples/models.py:177
msgid "name alias"
msgstr "Alternativname"

#: samples/models.py:178
msgid "name aliases"
msgstr "Alternativnamen"

#: samples/models.py:185
msgid "parent"
msgstr "Elter"

#: samples/models.py:197
msgid "sample split"
msgstr "Probenspaltung"

#: samples/models.py:198
msgid "sample splits"
msgstr "Probenspaltungen"

#: samples/models.py:202
msgid "completely split"
msgstr "vollständig gespalten"

#: samples/models.py:203
msgid "lost and unfindable"
msgstr "unauffindbar verlorengegangen"

#: samples/models.py:204
msgid "completely destroyed"
msgstr "vollständig vernichtet"

#: samples/models.py:208
msgid "cause of death"
msgstr "Todesursache"

#: samples/models.py:212
msgid "cease of existence"
msgstr "Beendigung der Existenz"

#: samples/models.py:213
msgid "ceases of existence"
msgstr "Beendigungen der Existenz"

#: samples/models.py:219
msgid "originator"
msgstr "Ersteller"

#: samples/models.py:222
msgid "year"
msgstr "Jahr"

#: samples/models.py:224
msgid "results"
msgstr "Ergebnisse"

#: samples/models.py:227
#, python-format
msgid "%(name)s (%(originator)s %(year)s)"
msgstr "%(name)s (%(originator)s %(year)s)"

#: samples/models.py:233
msgid "sample series"
msgstr "Probenserie"

#: samples/models.py:234
msgid "sample serieses"
msgstr "Probenserien"

#: samples/models.py:242
msgid "user"
msgstr "Benutzer"

#: samples/models.py:243
msgid "language"
msgstr "Sprache"

#: samples/models.py:245
msgid "my samples"
msgstr "meine Proben"

#: samples/models.py:246
msgid "my layers"
msgstr "meine Schichten"

#: samples/models.py:250 samples/models.py:251
=======
#: samples/models.py:133
msgid "6-chamber channel"
msgstr "6-Kammer-Channel"

#: samples/models.py:134
msgid "6-chamber channels"
msgstr "6-Kammer-Channels"

#: samples/models.py:140
msgid "current location"
msgstr "Aktueller Probenort"

#: samples/models.py:142
msgid "currently responsible person"
msgstr "Aktuell Verantwortlicher"

#: samples/models.py:143
msgid "tags"
msgstr "Tags"

#: samples/models.py:143
msgid "separated with commas, no whitespace"
msgstr "mit Kommas getrennt, keine Leerzeichen"

#: samples/models.py:145
msgid "split origin"
msgstr "Split-Ursprung"

#: samples/models.py:148
msgid "group"
msgstr "Gruppe"

#: samples/models.py:158 samples/models.py:164
msgid "sample"
msgstr "Probe"

#: samples/models.py:159 samples/models.py:192
msgid "samples"
msgstr "Proben"

#: samples/models.py:168
msgid "name alias"
msgstr "Alternativname"

#: samples/models.py:169
msgid "name aliases"
msgstr "Alternativnamen"

#: samples/models.py:175
msgid "parent"
msgstr "Elter"

#: samples/models.py:187
msgid "sample split"
msgstr "Probenspaltung"

#: samples/models.py:188
msgid "sample splits"
msgstr "Probenspaltungen"

#: samples/models.py:196
msgid "sample series"
msgstr "Probenserie"

#: samples/models.py:197
msgid "sample serieses"
msgstr "Probenserien"

#: samples/models.py:204
msgid "user"
msgstr "Benutzer"

#: samples/models.py:205
msgid "language"
msgstr "Sprache"

#: samples/models.py:207
msgid "my samples"
msgstr "meine Proben"

#: samples/models.py:208
msgid "my layers"
msgstr "meine Schichten"

#: samples/models.py:212 samples/models.py:213
>>>>>>> 2a5623f0
msgid "user details"
msgstr "Benutzerdetails"

#: samples/templatetags/samples_extras.py:76
msgid "Yes"
msgstr "Ja"

#: samples/templatetags/samples_extras.py:76
msgid "No"
msgstr "Nein"

#: samples/views/main.py:21 templates/base.html:30
msgid "Main menu"
msgstr "Hauptmenü"

#: samples/views/main.py:25
msgid "Access denied"
msgstr "Zugriff verweigert"

#: samples/views/main.py:38
#, python-format
msgid "%(count)d year"
msgid_plural "%(count)d years"
msgstr[0] "%(count)d Jahr"
msgstr[1] "%(count)d Jahren"

#: samples/views/main.py:39
#, python-format
msgid "%(count)d month"
msgid_plural "%(count)d months"
msgstr[0] "%(count)d Monat"
msgstr[1] "%(count)d Monaten"

#: samples/views/main.py:40
#, python-format
msgid "%(count)d week"
msgid_plural "%(count)d weeks"
msgstr[0] "%(count)d Woche"
msgstr[1] "%(count)d Wochen"

#: samples/views/main.py:41
#, python-format
msgid "%(count)d day"
msgid_plural "%(count)d days"
msgstr[0] "%(count)d Tag"
msgstr[1] "%(count)d Tagen"

#: samples/views/main.py:42
#, python-format
msgid "%(count)d hour"
msgid_plural "%(count)d hours"
msgstr[0] "%(count)d Stunde"
msgstr[1] "%(count)d Stunden"

#: samples/views/main.py:43
#, python-format
msgid "%(count)d minute"
msgid_plural "%(count)d minutes"
msgstr[0] "%(count)d Minute"
msgstr[1] "%(count)d Minuten"

#: samples/views/main.py:44 samples/views/main.py:50
#, python-format
msgid "%(count)d second"
msgid_plural "%(count)d seconds"
msgstr[0] "%(count)d Sekunde"
msgstr[1] "%(count)d Sekunden"

#: samples/views/main.py:54
msgid " and "
msgstr " und "

#: samples/views/main.py:56
msgid ", "
msgstr ", "

#: samples/views/main.py:56
msgid ", and "
msgstr " und "

#: samples/views/main.py:60 samples/views/main.py:62
#, python-format
msgid "up and running for %(time)s"
msgstr "up and running seit %(time)s"

#: samples/views/main.py:63
#, python-format
msgid "Chantal revision %s"
msgstr "Chantal-Revision %s"

#: samples/views/main.py:64
msgid "Chantal is presented to you by …"
msgstr "Chantal wird Ihnen präsentiert von …"

<<<<<<< HEAD
#: samples/views/my_layers.py:17
msgid "Nickname"
msgstr "Spitzname"
=======
#: samples/views/my_layers.py:16
msgid "Nickname"
msgstr "Spitzname"

#: samples/views/my_layers.py:17
msgid "Layer identifier"
msgstr "Schicht-Bezeichnung"

#: samples/views/my_layers.py:18
msgid "in the form \"deposition number\"-\"layer number\""
msgstr "in der Form \"Depositionsnummer\"-\"Schichtnummer\""

#: samples/views/my_layers.py:19
msgid "Delete"
msgstr "Löschen"

#: samples/views/my_layers.py:22
msgid "Deposition and layer number must be separated by \"-\"."
msgstr "Depositions- und Schichtnummer müssen mit einem \"-\" getrennt werden."

#: samples/views/my_layers.py:27
msgid "Deposition number doesn't exist."
msgstr "Diese Deposition gibt es nicht."

#: samples/views/my_layers.py:31
msgid "Layer number isn't a number."
msgstr "Die Schichtnummer ist keine Zahl."

#: samples/views/my_layers.py:33
msgid "This layer does not exist in this deposition."
msgstr "In dieser Deposition gibt es diesen Layer nicht."

#: samples/views/my_layers.py:77
msgid "Nickname already given."
msgstr "Dieser Spitzname ist schon vergeben."

#: samples/views/my_layers.py:102
msgid "My Layers"
msgstr "Meine Schichten"

#: samples/views/rename_and_split_samples.py:20
#: templates/split_and_rename.html:10
msgid "Pieces"
msgstr "Stücke"
>>>>>>> 2a5623f0

#: samples/views/my_layers.py:18
msgid "Layer identifier"
msgstr "Schicht-Bezeichnung"

#: samples/views/my_layers.py:19
msgid "in the form \"deposition number\"-\"layer number\""
msgstr "in der Form \"Depositionsnummer\"-\"Schichtnummer\""

#: samples/views/my_layers.py:20 samples/views/split_and_rename.py:20
msgid "Delete"
msgstr "Löschen"

#: samples/views/my_layers.py:23
msgid "Deposition and layer number must be separated by \"-\"."
msgstr "Depositions- und Schichtnummer müssen mit einem \"-\" getrennt werden."

<<<<<<< HEAD
#: samples/views/my_layers.py:28
msgid "Deposition number doesn't exist."
msgstr "Diese Deposition gibt es nicht."
=======
#: samples/views/rename_and_split_samples.py:121
msgid "Samples were successfully split and/or renamed."
msgstr "Die Proben wurden erfolgreich gespalten und/oder umbenannt."
>>>>>>> 2a5623f0

#: samples/views/my_layers.py:32
msgid "Layer number isn't a number."
msgstr "Die Schichtnummer ist keine Zahl."

#: samples/views/my_layers.py:34
msgid "This layer does not exist in this deposition."
msgstr "In dieser Deposition gibt es diesen Layer nicht."

<<<<<<< HEAD
#: samples/views/my_layers.py:78
msgid "Nickname is already given."
msgstr "Dieser Spitzname ist schon vergeben."

#: samples/views/my_layers.py:103
msgid "My Layers"
msgstr "Meine Schichten"

=======
>>>>>>> 2a5623f0
#: samples/views/sample.py:24
msgid "is amongst My Samples"
msgstr "gehört zu Meinen Proben"

<<<<<<< HEAD
#: samples/views/sample.py:38
=======
#: samples/views/sample.py:32
#, python-format
msgid "Sample %s could not be found (neither as an alias)."
msgstr "Probe %s konnte nicht gefunden werden (nicht mal als Aliasname)."

#: samples/views/sample.py:35
msgid "Ambiguous sample name"
msgstr "Mehrdeutiger Probenname"

#: samples/views/sample.py:45
>>>>>>> 2a5623f0
#, python-format
msgid "Sample %s was added to Your Samples."
msgstr "Probe %s wurde zu Meinen Proben hinzugefügt."

<<<<<<< HEAD
#: samples/views/sample.py:41
=======
#: samples/views/sample.py:48
>>>>>>> 2a5623f0
#, python-format
msgid "Sample %s was removed from Your Samples."
msgstr "Probe %s wurde von Meinen Proben entfernt."

#: samples/views/six_chamber_deposition.py:23
msgid "Remove deposited samples from My Samples"
msgstr "Entferne deponierte Proben von Meine Proben"

<<<<<<< HEAD
#: samples/views/six_chamber_deposition.py:28
msgid "Nickname of My Layer to be added"
msgstr "Spitzname Meiner Schicht, die hinzugefügt werden soll"

#: samples/views/six_chamber_deposition.py:36
msgid "Samples"
msgstr "Proben"

#: samples/views/six_chamber_deposition.py:37
msgid "Operator"
msgstr "Operator"

#: samples/views/six_chamber_deposition.py:61
msgid "You must mark at least one sample."
msgstr "Sie müssen mindestens eine Probe markieren."

#: samples/views/six_chamber_deposition.py:88
msgid "Name is unknown."
msgstr "Dieser Name ist unbekannt."

#: samples/views/six_chamber_deposition.py:112
msgid "Gas type is unknown."
msgstr "Dieser Gastyp ist unbekannt."

#: samples/views/six_chamber_deposition.py:221
msgid "This deposition number exists already."
msgstr "Diese Depositionsnummer ist schon vergeben."

#: samples/views/six_chamber_deposition.py:224
msgid "No layers given."
msgstr "Keine Schichten angebeben."

#: samples/views/six_chamber_deposition.py:230
#: samples/views/six_chamber_deposition.py:237
msgid "Number is a duplicate."
msgstr "Die Nummer ist ein Duplikat."

#: samples/views/six_chamber_deposition.py:301
=======
#: samples/views/six_chamber_deposition.py:32
msgid "Nickname of My Layer to be added"
msgstr "Spitzname Meiner Schicht, die hinzugefügt werden soll"

#: samples/views/six_chamber_deposition.py:40
msgid "Samples"
msgstr "Proben"

#: samples/views/six_chamber_deposition.py:41
msgid "Operator"
msgstr "Operator"

#: samples/views/six_chamber_deposition.py:65
msgid "You must mark at least one sample."
msgstr "Sie müssen mindestens eine Probe markieren."

#: samples/views/six_chamber_deposition.py:92
msgid "Name is unknown."
msgstr "Dieser Name ist unbekannt."

#: samples/views/six_chamber_deposition.py:116
msgid "Gas type is unknown."
msgstr "Dieser Gastyp ist unbekannt."

#: samples/views/six_chamber_deposition.py:225
msgid "This deposition number exists already."
msgstr "Diese Depositionsnummer ist schon vergeben."

#: samples/views/six_chamber_deposition.py:228
msgid "No layers given."
msgstr "Keine Schichten angebeben."

#: samples/views/six_chamber_deposition.py:234
#: samples/views/six_chamber_deposition.py:241
msgid "Number is a duplicate."
msgstr "Die Nummer ist ein Duplikat."

#: samples/views/six_chamber_deposition.py:305
>>>>>>> 2a5623f0
#, python-format
msgid "Deposition %s was successfully changed in the database."
msgstr "Die Deposition %s wurde erfolgreich in der Datenbank geändert."

<<<<<<< HEAD
#: samples/views/six_chamber_deposition.py:305
=======
#: samples/views/six_chamber_deposition.py:309
>>>>>>> 2a5623f0
#, python-format
msgid "Deposition %s was successfully added to the database."
msgstr "Die Deposition %s wurde erfolgreich zur Datenbank hinzugefügt."

<<<<<<< HEAD
#: samples/views/six_chamber_deposition.py:326
#: samples/views/six_chamber_deposition.py:342
=======
#: samples/views/six_chamber_deposition.py:330
#: samples/views/six_chamber_deposition.py:346
>>>>>>> 2a5623f0
#, python-format
msgid "6-chamber deposition “%s”"
msgstr "6-Kammer-Deposition „%s“"

<<<<<<< HEAD
#: samples/views/six_chamber_deposition.py:326
msgid "New 6-chamber deposition"
msgstr "Neue 6-Kammer-Deposition"

#: samples/views/split_after_process.py:19
msgid "Old sample name"
msgstr "Alter Probenname"

#: samples/views/split_after_process.py:21
msgid "Pieces"
msgstr "Stücke"

#: samples/views/split_after_process.py:25
msgid "Must be at least 1."
msgstr "Muss mindestens 1 sein."

#: samples/views/split_after_process.py:30
#: samples/views/split_and_rename.py:18
msgid "New sample name"
msgstr "Neuer Probenname"

#: samples/views/split_after_process.py:31
#: samples/views/split_after_process.py:40
msgid "New responsible person"
msgstr "Neuer Proben-Verantwortlicher"

#: samples/views/split_after_process.py:41
msgid "(for all samples; overrides individual settings above)"
msgstr "(für alle Proben; überschreibt einzelne obige Einstellungen)"

#: samples/views/split_after_process.py:41
msgid "(no global change)"
msgstr "(keine globale Änderung)"

#: samples/views/split_after_process.py:42
msgid "New current location"
msgstr "Neuer Probenort"

#: samples/views/split_after_process.py:43
msgid "(for all samples; leave empty for no change)"
msgstr "(für alle Proben; leerlassen um nichts zu ändern)"

#: samples/views/split_after_process.py:124
msgid ""
"Since there is more than one piece, the new name must not be exactly the "
"deposition's name."
msgstr ""
"Da es mehr als ein Probenstück gibt, darf der neue Name nicht exakt der "
"Depositionsname sein."

#: samples/views/split_after_process.py:128
msgid "This sample name has been used already on this page."
msgstr "Dieser Probenname wurde auf dieser Seite bereits verwendet."

#: samples/views/split_after_process.py:132
msgid "This sample name exists already."
msgstr "Dieser Probenname ist schon vergeben."

#: samples/views/split_after_process.py:172
msgid "Samples were successfully split and/or renamed."
msgstr "Die Proben wurden erfolgreich gespalten und/oder umbenannt."

#: samples/views/split_after_process.py:177
#, python-format
msgid "Bulk sample rename for %s"
msgstr "Probenumbenennung für %s"

#: samples/views/split_and_rename.py:19
msgid "New sample purpose"
msgstr "Neuer Probenzweck"

#: samples/views/split_and_rename.py:23
msgid "Name does already exist in database."
msgstr "Name existiert schon in der Datenbank."

#: samples/views/split_and_rename.py:25
msgid "You must not give a provisional name, i.e., it must not start with “*”."
msgstr "Sie dürfen keinen provisorischen Namen eingeben, d.h. er darf nicht mit „*“ beginnen."

#: samples/views/split_and_rename.py:30
msgid "All pieces completely entered"
msgstr "Alle Stücke vollständig eingegeben"

#: samples/views/split_and_rename.py:31
msgid "Sample was completely split"
msgstr "Probe wurde vollständig gespalten"

#: samples/views/split_and_rename.py:32
msgid "Sample series"
msgstr "Probenserie"

#: samples/views/split_and_rename.py:76
msgid "You must split into at least one piece."
msgstr "Sie müssen mindestens in ein Stück spalten."

#: samples/views/split_and_rename.py:83
msgid "Name is already given."
msgstr "Dieser Name ist schon vergeben."

#: samples/views/split_and_rename.py:130
#, python-format
msgid "Split sample “%s”"
msgstr "Spalten der Probe „%s“"

#: samples/views/utils.py:27
msgid "Time must be given in the form HH:MM:SS."
msgstr "Zeiten müssen im Format HH:MM:SS angegeben werden."

#: samples/views/utils.py:31
msgid "Minutes and seconds must be smaller than 60."
msgstr "Minuten und Sekunden müssen kleiner als 60 sein."

#: samples/views/utils.py:44
msgid "Must be a physical quantity with number and unit."
msgstr "Muß eine physikalische Größe mit Maßzahl und Einheit sein."

#: samples/views/utils.py:50
=======
#: samples/views/six_chamber_deposition.py:330
msgid "New 6-chamber deposition"
msgstr "Neue 6-Kammer-Deposition"

#: samples/views/utils.py:23
msgid "Time must be given in the form HH:MM:SS."
msgstr "Zeiten müssen im Format HH:MM:SS angegeben werden."

#: samples/views/utils.py:27
msgid "Minutes and seconds must be smaller than 60."
msgstr "Minuten und Sekunden müssen kleiner als 60 sein."

#: samples/views/utils.py:40
msgid "Must be a physical quantity with number and unit."
msgstr "Muß eine physikalische Größe mit Maßzahl und Einheit sein."

#: samples/views/utils.py:46
>>>>>>> 2a5623f0
#, python-format
msgid "The unit is invalid.  Valid units are: %s"
msgstr "Die Einheit ist ungültig.  Gültige Einheiten sind: %s"

#: samples/views/utils.py:237
#, python-format
msgid "Sample %s could not be found (neither as an alias)."
msgstr "Probe %s konnte nicht gefunden werden (nicht mal als Aliasname)."

#: samples/views/utils.py:240
msgid "Ambiguous sample name"
msgstr "Mehrdeutiger Probenname"

#: templates/404.html:12
msgid "woman with binoculars"
msgstr "Frau mit Fernglas"

#: templates/404.html:15 templates/404.html.py:16
msgid "Resource not found"
msgstr "Ressource nicht gefunden"

#: templates/404.html:19
#, python-format
msgid ""
"\n"
"The resource » <em>%(request_path)s</em> « could not be found.  Please check "
"that the URL\n"
"is correct, and/or check that the denoted sample, process etc is already in "
"the\n"
"database.\n"
msgstr ""
"\n"
"Die Ressource » <em>%(request_path)s</em> « konnte nicht gefunden werden.  "
"Bitte überprüfen Sie, ob die URL korrekt ist und/oder die angegebene Probe, "
"der angegebene Prozess etc. schon in der Datenbank existiert.\n"

#: templates/500.html:6
msgid "ancient human dispatcher"
msgstr "Fräulein vom Amt"

#: templates/500.html:9
msgid "Internal Chantal error"
msgstr "Interner Chantal-Fehler"

#: templates/500.html:10
msgid "Internal server error"
msgstr "Interner Server-Fehler"

#: templates/500.html:13
msgid ""
"\n"
"You experienced an internal error in the Chantal server software.  The\n"
"administrators have been contacted already and will do their best in\n"
"eliminating the bug.  Typically, they will contact you as soon as the "
"problem\n"
"is tackled.\n"
msgstr ""
"\n"
"Sie sind auf einen internen Fehler der Chantal-Serversoftware gestoßen.  Die "
"Administatoren wurden bereits benachrichtigt und werden ihr bestes tun, den "
"Fehler zu beheben.  Typischerweise werden sie Sie benachrichtigen, sobald "
"der Fehler behoben ist.\n"

#: templates/about.html:6
msgid "stewardess"
msgstr "Stewardess"

#: templates/about.html:20
msgid "Operating system"
msgstr "Betriebssystem"

#: templates/about.html:22
msgid "Ubuntu logo"
msgstr "Ubuntu-Logo"

#: templates/about.html:24 templates/about.html.py:30 templates/about.html:36
msgid ","
msgstr ","

#: templates/about.html:28
msgid "Web server"
msgstr "Webserver"

#: templates/about.html:30
msgid "Django testserver"
msgstr "Django Testserver"

#: templates/about.html:33 templates/about.html.py:35
msgid "http://en.wikipedia.org/wiki/Apache_HTTP_Server"
msgstr "http://de.wikipedia.org/wiki/Apache_HTTP_Server"

#: templates/about.html:34
msgid "Apache logo"
msgstr "Apache-Logo"

#: templates/about.html:41
msgid "Database"
msgstr "Datenbank"

#: templates/about.html:43 templates/about.html.py:45
msgid "http://en.wikipedia.org/wiki/MySQL"
msgstr "http://de.wikipedia.org/wiki/MySQL"

#: templates/about.html:44
msgid "MySQL logo"
msgstr "MySQL-Logo"

#: templates/about.html:49
msgid "Programming runtime"
msgstr "Programm-Laufzeitsystem"

#: templates/about.html:51 templates/about.html.py:53
msgid "http://en.wikipedia.org/wiki/Python_(programming_language)"
msgstr "http://de.wikipedia.org/wiki/Python_(Programmiersprache)"

#: templates/about.html:52
msgid "Python logo"
msgstr "Python-Logo"

#: templates/about.html:58
msgid "Programming framework"
msgstr "Programmier-Framework"

#: templates/about.html:60 templates/about.html.py:62
msgid "http://en.wikipedia.org/wiki/Django_(web_framework)"
msgstr "http://de.wikipedia.org/wiki/Django_(Framework)"

#: templates/about.html:61
msgid "Django logo"
msgstr "Django-Logo"

#: templates/base.html:20
msgid "DB access time:"
msgstr "DB-Zugriffszeit:"

#: templates/base.html:28
msgid "Welcome,"
msgstr "Willkommen,"

#: templates/base.html:31
msgid "Change password"
msgstr "Ändere Passwort"

#: templates/base.html:32
msgid "Log out"
msgstr "Abmelden"

#: templates/base.html:46
msgid "Jülich Forschungszentrum logo"
msgstr "Logo des Forschungszentrums Jülich"

#: templates/base.html:48
msgid "IEF-5 logo"
msgstr "Logo des IEF-5"

#: templates/base.html:50
msgid "The samples database"
msgstr "Die Probendatenbank"

#: templates/change_password.html:4 templates/change_password.html.py:5
msgid "Password change"
msgstr "Passwort ändern"

#: templates/change_password.html:9
msgid ""
"Please enter your old password, for security's sake, and then enter your new "
"password twice so we can verify you typed it in correctly."
msgstr ""
"Bitte geben Sie aus Sicherheitsgründen erst Ihr altes Passwort und darunter "
"dann zweimal (um sicherzustellen, dass Sie es korrekt eingegeben haben) das "
"neue Kennwort ein."

#: templates/change_password.html:14
msgid "Old password:"
msgstr "Altes Passwort:"

#: templates/change_password.html:16
msgid "New password:"
msgstr "Neues Passwort:"

#: templates/change_password.html:18
msgid "Confirm password:"
msgstr "Passwort wiederholen:"

#: templates/change_password.html:20
msgid "Change my password"
msgstr "Mein Passwort ändern"

#: templates/disambiguation.html:8
#, python-format
msgid ""
"\n"
"      The name %(alias)s is an alias for the following samples:\n"
"    "
msgstr ""
"\n"
"Der Name %(alias)s ist ein Alias für die folgenden Proben:"

#: templates/edit_my_layers.html:21
msgid "My Layer error"
msgstr "Fehler in Meiner Schicht"

#: templates/edit_six_chamber_deposition.html:33
msgid "Deposition error"
msgstr "Fehler in Deposition"

#: templates/edit_six_chamber_deposition.html:84
msgid "Layer error"
msgstr "Fehler in Schicht"

#: templates/edit_six_chamber_deposition.html:110
msgid "duplicate this layer"
msgstr "diese Schicht duplizieren"

#: templates/edit_six_chamber_deposition.html:115
msgid "delete this layer"
msgstr "diese Schicht löschen"

#: templates/edit_six_chamber_deposition.html:239
msgid "delete"
msgstr "löschen"

#: templates/edit_six_chamber_deposition.html:249
msgid "Channel error"
msgstr "Fehler in Channel"

#: templates/edit_six_chamber_deposition.html:265
msgid "Number of channels to be added:"
msgstr "Anzahl der Channels, die hinzugefügt werden sollen:"

#: templates/edit_six_chamber_deposition.html:281
msgid "Number of layers to be added:"
msgstr "Anzahl der Schichten, die hinzugefügt werden sollen:"

#: templates/login.html:5 templates/login.html.py:6
msgid "Chantal login"
msgstr "Chantal-Login"

#: templates/login.html:10
msgid "Your username and password didn't match. Please try again."
msgstr ""
"Ihr Benutzername und Ihr Passwort passen nicht zusammen. Bitte versuchen Sie "
"es noch einmal."

#: templates/login.html:15
msgid "Username"
msgstr "Benutzername"

#: templates/login.html:16
msgid "Password"
msgstr "Passwort"

#: templates/login.html:20
msgid "login"
msgstr "Anmelden"

#: templates/logout.html:6
msgid "Thanks for spending some quality time with the Web site today."
msgstr "Vielen Dank, dass Sie hier ein paar nette Minuten verbracht haben."

#: templates/logout.html:8
msgid "Log in again"
msgstr "Erneut anmelden"

#: templates/password_changed.html:4
msgid "Password change successful"
msgstr "Das Passwort wurde erfolgreich geändert"

#: templates/password_changed.html:10
msgid "Your password was changed."
msgstr "Ihr Passwort wurde geändert."

#: templates/permission_error.html:6
msgid "woman with lock"
msgstr "Frau mit Schloss"

#: templates/permission_error.html:11
msgid ""
"\n"
"    Sorry, you don't have permission to do that action, probably because "
"you\n"
"    are not in the specific group that is allowed to do it.  Please contact "
"the\n"
"    administrator to add you to that group.\n"
"    "
msgstr ""
"\n"
"Leider haben Sie nicht die erforderlichen Zugriffsrechte, um diese Aktion "
"durchzuführen, vermutlich, weil Sie nicht einer bestimmten Gruppe "
"angehören.  Bitte kontaktieren Sie den Administrator, daß er Sie jener "
"Gruppe hinzufügt."

#: templates/show_process.html:17
#, python-format
msgid ""
"\n"
"          This process was applied to the sample <a href=\"../samples/%"
"(first_name_url)s\">%(first_name)s</a>.\n"
"        "
msgid_plural ""
"\n"
"          This process was applied to the following samples: <!--%"
"(first_name)s%(first_name_url)s-->\n"
"        "
<<<<<<< HEAD
msgstr[0] ""
"\n"
"Dieser Prozess wurde auf die Probe <a href=\"../samples/%(first_name_url)s\">"
"%(first_name)s</a> angewandt."
msgstr[1] ""
"\n"
"Dieser Prozess wurde auf die folgenden Proben angewandt: <!--%(first_name)s%"
"(first_name_url)s-->"
=======
msgstr[0] "\nDieser Prozess wurde auf die Probe <a href=\"../samples/%(first_name_url)s\">%(first_name)s</a> angewandt."
msgstr[1] "\nDieser Prozess wurde auf die folgenden Proben angewandt: <!--%(first_name)s%(first_name_url)s-->"
>>>>>>> 2a5623f0

#: templates/show_process.html:34
msgid "Edit this process"
msgstr "Diesen Prozess editieren"

#: templates/show_process.html:36
msgid "Duplicate this process"
msgstr "diesen Prozess duplizieren"

#: templates/show_sample.html:5 templates/show_sample.html.py:6
msgid "History of sample “"
msgstr "Geschichte der Probe „"

#: templates/show_sample.html:5 templates/show_sample.html.py:6
msgid "”"
msgstr "“"

#: templates/show_sample.html:28
msgid "edit"
msgstr "ändern"

#: templates/show_sample_death.html:6
msgid "The sample ceased their existence.  Reason:"
msgstr "Die Probe existiert nicht mehr. Grund:"

#: templates/show_sample_split.html:7
msgid "The parental sample"
msgstr "Die elterliche Probe"

#: templates/show_sample_split.html:9
msgid "was split into the following pieces:"
msgstr "wurde in die folgenden Stücke zerlegt:"

#: templates/show_sample_split.html:11
msgid ""
"\n"
"      The sample was split into the following pieces:\n"
"    "
msgstr ""
"\n"
"Die Probe wurde in die folgenden Stücke zerlegt:"

#: templates/show_sample_split.html:26
msgid "this one"
msgstr "diese hier"

#: templates/split_after_process.html:21 templates/split_after_process.html:43
msgid "Sample name error"
msgstr "Fehler im Probennamen"

#: templates/split_and_rename.html:8
msgid "General error"
msgstr "Allgemeiner Fehler"

#: templates/split_and_rename.html:13
msgid "Piece number"
msgstr "Stück-Nr."

#: templates/split_and_rename.html:26
msgid "New name error"
msgstr "Fehler im neuen Namen"

#: templates/split_and_rename.html:35
msgid ""
"\n"
"                (you must change this last name in order to create an\n"
"                additional piece)\n"
"              "
msgstr ""
"\n"
"(Sie müssen diesen letzten Namen ändern, um ein zusätzliches Stück "
"anzulegen.)"

#~ msgid "sample was completely split"
#~ msgstr "Probe wurde vollständig gespalten"

#~ msgid "(for all samples)"
#~ msgstr "(für alle Proben)"

#~ msgid "Sample list"
#~ msgstr "Probenliste"

#~ msgid "if more than one sample, separate them with commas"
#~ msgstr "mehr als eine Probe durch Kommatas trennen"

#~ msgid "I don't know %s."
#~ msgstr "Ich kenne %s nicht."

#~ msgid "Multiple occurences of %s."
#~ msgstr "Mehrfachnennung von %s."

#~ msgid "Login name:"
#~ msgstr "Loginname:"

#~ msgid "Email address:"
#~ msgstr "Email-Adresse:"

#~ msgid "Phone:"
#~ msgstr "Telefon:"

#~ msgid "Add 6-chamber deposition"
#~ msgstr "Neue 6-Kammer-Deposition"

#~ msgid "operators"
#~ msgstr "Operatoren"

#~ msgid "%(count)d years"
#~ msgstr "%(count)d Jahre"

#~ msgid "%(count)d months"
#~ msgstr "%(count)d Monate"

#~ msgid "%(count)d weeks"
#~ msgstr "%(count)d Wochen"

#~ msgid "%(count)d days"
#~ msgstr "%(count)d Tage"

#~ msgid "%(count)d hours"
#~ msgstr "%(count)d Stunden"

#~ msgid "%(count)d minutes"
#~ msgstr "%(count)d Minuten"

#~ msgid "%(count)d seconds"
#~ msgstr "%(count)d Sekunden"

#~ msgid "alias for"
#~ msgstr "Alias von"

#~ msgid "6-chamber deposition “"
#~ msgstr "6-Kammer-Deposition „"<|MERGE_RESOLUTION|>--- conflicted
+++ resolved
@@ -6,25 +6,15 @@
 msgstr ""
 "Project-Id-Version: 0.1\n"
 "Report-Msgid-Bugs-To: \n"
-<<<<<<< HEAD
 "POT-Creation-Date: 2008-08-18 15:14+0200\n"
-"PO-Revision-Date: 2008-08-18 15:24+0200\n"
-=======
-"POT-Creation-Date: 2008-08-07 02:53+0200\n"
-"PO-Revision-Date: 2008-08-07 02:55+0200\n"
->>>>>>> 2a5623f0
+"PO-Revision-Date: 2008-08-19 16:14+0200\n"
 "Last-Translator: Torsten Bronger <bronger@physik.rwth-aachen.de>\n"
 "MIME-Version: 1.0\n"
 "Content-Type: text/plain; charset=UTF-8\n"
 "Content-Transfer-Encoding: 8bit\n"
 
-<<<<<<< HEAD
 #: samples/models.py:12 samples/models.py:146 samples/models.py:172
 #: samples/models.py:217
-=======
-#: samples/models.py:11 samples/models.py:139 samples/models.py:163
-#: samples/models.py:191
->>>>>>> 2a5623f0
 msgid "name"
 msgstr "Name"
 
@@ -36,11 +26,7 @@
 msgid "alternative email"
 msgstr "alternative Email"
 
-<<<<<<< HEAD
 #: samples/models.py:15 samples/models.py:244
-=======
-#: samples/models.py:14 samples/models.py:206
->>>>>>> 2a5623f0
 msgid "phone"
 msgstr "Telefon"
 
@@ -56,7 +42,6 @@
 msgid "external operator"
 msgstr "externer Operator"
 
-<<<<<<< HEAD
 #: samples/models.py:26
 msgid "process"
 msgstr "Prozess"
@@ -214,166 +199,10 @@
 msgstr "in Torr"
 
 #: samples/models.py:112
-=======
-#: samples/models.py:24
-msgid "process"
-msgstr "Prozess"
-
-#: samples/models.py:25 samples/models.py:146
-msgid "processes"
-msgstr "Prozesse"
-
-#: samples/models.py:28
-msgid "deposition number"
-msgstr "Depositionsnummer"
-
-#: samples/models.py:32 samples/models.py:81
-msgid "deposition"
-msgstr "Deposition"
-
-#: samples/models.py:33
-msgid "depositions"
-msgstr "Depositionen"
-
-#: samples/models.py:36
-msgid "carrier"
-msgstr "Carrier"
-
-#: samples/models.py:37 samples/models.py:88
-msgid "comments"
-msgstr "Kommentare"
-
-#: samples/models.py:39
-msgid "6-chamber deposition "
-msgstr "6-Kammer-Deposition "
-
-#: samples/models.py:47
-msgid "6-chamber deposition"
-msgstr "6-Kammer-Deposition"
-
-#: samples/models.py:48
-msgid "6-chamber depositions"
-msgstr "6-Kammer-Depositionen"
-
-#: samples/models.py:54
-msgid "Hall measurement"
-msgstr "Hall-Messung"
-
-#: samples/models.py:55
-msgid "Hall measurements"
-msgstr "Hall-Messungen"
-
-#: samples/models.py:69
-msgid "layer number"
-msgstr "Schichtnummer"
-
-#: samples/models.py:77 samples/models.py:127
-msgid "layer"
-msgstr "Schicht"
-
-#: samples/models.py:78
-msgid "layers"
-msgstr "Schichten"
-
-#: samples/models.py:82
-msgid "chamber"
-msgstr "Kammer"
-
-#: samples/models.py:83
-msgid "deposition pressure"
-msgstr "Depositionsdruck"
-
-#: samples/models.py:83 samples/models.py:93
-msgid "with unit"
-msgstr "mit Einheit"
-
-#: samples/models.py:84
-msgid "deposition time"
-msgstr "Depositionszeit"
-
-#: samples/models.py:84 samples/models.py:90 samples/models.py:95
-msgid "format HH:MM:SS"
-msgstr "Format HH:MM:SS"
-
-#: samples/models.py:86
-msgid "substrate–electrode distance"
-msgstr "Abstand Substrat–Elektrode"
-
-#: samples/models.py:87
-msgid "in mm"
-msgstr "in mm"
-
-#: samples/models.py:89
-msgid "transfer in the chamber"
-msgstr "Transfer in die Kammer"
-
-#: samples/models.py:90
-msgid "pre-heat"
-msgstr "Pre-Heat"
-
-#: samples/models.py:91
-msgid "gas of gas pre-heat"
-msgstr "Gas im Gas-Pre-Heat"
-
-#: samples/models.py:92
-msgid "pressure of gas pre-heat"
-msgstr "Druck im Gas-Pre-Heat"
-
-#: samples/models.py:94
-msgid "time of gas pre-heat"
-msgstr "Zeit des Gas-Pre-Heats"
-
-#: samples/models.py:96
-msgid "heating temperature"
-msgstr "Heiztemperatur"
-
-#: samples/models.py:96
-msgid "in ℃"
-msgstr "in ℃"
-
-#: samples/models.py:97
-msgid "transfer out of the chamber"
-msgstr "Transfer aus der Kammer"
-
-#: samples/models.py:98
-msgid "plasma start power"
-msgstr "Startleistung Plasma"
-
-#: samples/models.py:99 samples/models.py:104
-msgid "in W"
-msgstr "in W"
-
-#: samples/models.py:100
-msgid "plasma start with carrier"
-msgstr "Plasma startet mit Carrier"
-
-#: samples/models.py:101
-msgid "deposition frequency"
-msgstr "Depositionsfrequenz"
-
-#: samples/models.py:102
-msgid "in MHz"
-msgstr "in MHz"
-
-#: samples/models.py:103
-msgid "deposition power"
-msgstr "Depositionsleistung"
-
-#: samples/models.py:105
-msgid "base pressure"
-msgstr "Basisdruck"
-
-#: samples/models.py:105
-msgid "in Torr"
-msgstr "in Torr"
-
-#: samples/models.py:107
->>>>>>> 2a5623f0
 #, python-format
 msgid "layer %(number)d of %(deposition)s"
 msgstr "Schicht %(number)d von %(deposition)s"
 
-<<<<<<< HEAD
 #: samples/models.py:114
 msgid "6-chamber layer"
 msgstr "6-Kammer-Deposition"
@@ -415,54 +244,10 @@
 msgstr "in sccm"
 
 #: samples/models.py:137
-=======
-#: samples/models.py:109
-msgid "6-chamber layer"
-msgstr "6-Kammer-Deposition"
-
-#: samples/models.py:110
-msgid "6-chamber layers"
-msgstr "6-Kammer-Schichten"
-
-#: samples/models.py:115
-msgid "PH3 in 2% SiH4"
-msgstr "PH3 in 2% SiH4"
-
-#: samples/models.py:116
-msgid "TMB in 1% He"
-msgstr "TMB in 1% He"
-
-#: samples/models.py:117
-msgid "B2H6 in 5ppm H2"
-msgstr "B2H6 in 5ppm H2"
-
-#: samples/models.py:123
-msgid "PH3 in 10 ppm H2"
-msgstr "PH3 in 10 ppm H2"
-
-#: samples/models.py:126
-msgid "channel"
-msgstr "Channel"
-
-#: samples/models.py:128
-msgid "gas and dilution"
-msgstr "Gas und Verdünnung"
-
-#: samples/models.py:129
-msgid "flow rate"
-msgstr "Flussrate"
-
-#: samples/models.py:129
-msgid "in sccm"
-msgstr "in sccm"
-
-#: samples/models.py:131
->>>>>>> 2a5623f0
 #, python-format
 msgid "channel %(number)d of %(layer)s"
 msgstr "Channel %(number)d von %(layer)s"
 
-<<<<<<< HEAD
 #: samples/models.py:139
 msgid "6-chamber channel"
 msgstr "6-Kammer-Channel"
@@ -593,93 +378,6 @@
 msgstr "meine Schichten"
 
 #: samples/models.py:250 samples/models.py:251
-=======
-#: samples/models.py:133
-msgid "6-chamber channel"
-msgstr "6-Kammer-Channel"
-
-#: samples/models.py:134
-msgid "6-chamber channels"
-msgstr "6-Kammer-Channels"
-
-#: samples/models.py:140
-msgid "current location"
-msgstr "Aktueller Probenort"
-
-#: samples/models.py:142
-msgid "currently responsible person"
-msgstr "Aktuell Verantwortlicher"
-
-#: samples/models.py:143
-msgid "tags"
-msgstr "Tags"
-
-#: samples/models.py:143
-msgid "separated with commas, no whitespace"
-msgstr "mit Kommas getrennt, keine Leerzeichen"
-
-#: samples/models.py:145
-msgid "split origin"
-msgstr "Split-Ursprung"
-
-#: samples/models.py:148
-msgid "group"
-msgstr "Gruppe"
-
-#: samples/models.py:158 samples/models.py:164
-msgid "sample"
-msgstr "Probe"
-
-#: samples/models.py:159 samples/models.py:192
-msgid "samples"
-msgstr "Proben"
-
-#: samples/models.py:168
-msgid "name alias"
-msgstr "Alternativname"
-
-#: samples/models.py:169
-msgid "name aliases"
-msgstr "Alternativnamen"
-
-#: samples/models.py:175
-msgid "parent"
-msgstr "Elter"
-
-#: samples/models.py:187
-msgid "sample split"
-msgstr "Probenspaltung"
-
-#: samples/models.py:188
-msgid "sample splits"
-msgstr "Probenspaltungen"
-
-#: samples/models.py:196
-msgid "sample series"
-msgstr "Probenserie"
-
-#: samples/models.py:197
-msgid "sample serieses"
-msgstr "Probenserien"
-
-#: samples/models.py:204
-msgid "user"
-msgstr "Benutzer"
-
-#: samples/models.py:205
-msgid "language"
-msgstr "Sprache"
-
-#: samples/models.py:207
-msgid "my samples"
-msgstr "meine Proben"
-
-#: samples/models.py:208
-msgid "my layers"
-msgstr "meine Schichten"
-
-#: samples/models.py:212 samples/models.py:213
->>>>>>> 2a5623f0
 msgid "user details"
 msgstr "Benutzerdetails"
 
@@ -774,56 +472,9 @@
 msgid "Chantal is presented to you by …"
 msgstr "Chantal wird Ihnen präsentiert von …"
 
-<<<<<<< HEAD
 #: samples/views/my_layers.py:17
 msgid "Nickname"
 msgstr "Spitzname"
-=======
-#: samples/views/my_layers.py:16
-msgid "Nickname"
-msgstr "Spitzname"
-
-#: samples/views/my_layers.py:17
-msgid "Layer identifier"
-msgstr "Schicht-Bezeichnung"
-
-#: samples/views/my_layers.py:18
-msgid "in the form \"deposition number\"-\"layer number\""
-msgstr "in der Form \"Depositionsnummer\"-\"Schichtnummer\""
-
-#: samples/views/my_layers.py:19
-msgid "Delete"
-msgstr "Löschen"
-
-#: samples/views/my_layers.py:22
-msgid "Deposition and layer number must be separated by \"-\"."
-msgstr "Depositions- und Schichtnummer müssen mit einem \"-\" getrennt werden."
-
-#: samples/views/my_layers.py:27
-msgid "Deposition number doesn't exist."
-msgstr "Diese Deposition gibt es nicht."
-
-#: samples/views/my_layers.py:31
-msgid "Layer number isn't a number."
-msgstr "Die Schichtnummer ist keine Zahl."
-
-#: samples/views/my_layers.py:33
-msgid "This layer does not exist in this deposition."
-msgstr "In dieser Deposition gibt es diesen Layer nicht."
-
-#: samples/views/my_layers.py:77
-msgid "Nickname already given."
-msgstr "Dieser Spitzname ist schon vergeben."
-
-#: samples/views/my_layers.py:102
-msgid "My Layers"
-msgstr "Meine Schichten"
-
-#: samples/views/rename_and_split_samples.py:20
-#: templates/split_and_rename.html:10
-msgid "Pieces"
-msgstr "Stücke"
->>>>>>> 2a5623f0
 
 #: samples/views/my_layers.py:18
 msgid "Layer identifier"
@@ -841,15 +492,9 @@
 msgid "Deposition and layer number must be separated by \"-\"."
 msgstr "Depositions- und Schichtnummer müssen mit einem \"-\" getrennt werden."
 
-<<<<<<< HEAD
 #: samples/views/my_layers.py:28
 msgid "Deposition number doesn't exist."
 msgstr "Diese Deposition gibt es nicht."
-=======
-#: samples/views/rename_and_split_samples.py:121
-msgid "Samples were successfully split and/or renamed."
-msgstr "Die Proben wurden erfolgreich gespalten und/oder umbenannt."
->>>>>>> 2a5623f0
 
 #: samples/views/my_layers.py:32
 msgid "Layer number isn't a number."
@@ -859,7 +504,6 @@
 msgid "This layer does not exist in this deposition."
 msgstr "In dieser Deposition gibt es diesen Layer nicht."
 
-<<<<<<< HEAD
 #: samples/views/my_layers.py:78
 msgid "Nickname is already given."
 msgstr "Dieser Spitzname ist schon vergeben."
@@ -868,15 +512,10 @@
 msgid "My Layers"
 msgstr "Meine Schichten"
 
-=======
->>>>>>> 2a5623f0
 #: samples/views/sample.py:24
 msgid "is amongst My Samples"
 msgstr "gehört zu Meinen Proben"
 
-<<<<<<< HEAD
-#: samples/views/sample.py:38
-=======
 #: samples/views/sample.py:32
 #, python-format
 msgid "Sample %s could not be found (neither as an alias)."
@@ -887,16 +526,11 @@
 msgstr "Mehrdeutiger Probenname"
 
 #: samples/views/sample.py:45
->>>>>>> 2a5623f0
 #, python-format
 msgid "Sample %s was added to Your Samples."
 msgstr "Probe %s wurde zu Meinen Proben hinzugefügt."
 
-<<<<<<< HEAD
 #: samples/views/sample.py:41
-=======
-#: samples/views/sample.py:48
->>>>>>> 2a5623f0
 #, python-format
 msgid "Sample %s was removed from Your Samples."
 msgstr "Probe %s wurde von Meinen Proben entfernt."
@@ -905,7 +539,6 @@
 msgid "Remove deposited samples from My Samples"
 msgstr "Entferne deponierte Proben von Meine Proben"
 
-<<<<<<< HEAD
 #: samples/views/six_chamber_deposition.py:28
 msgid "Nickname of My Layer to be added"
 msgstr "Spitzname Meiner Schicht, die hinzugefügt werden soll"
@@ -944,71 +577,21 @@
 msgstr "Die Nummer ist ein Duplikat."
 
 #: samples/views/six_chamber_deposition.py:301
-=======
-#: samples/views/six_chamber_deposition.py:32
-msgid "Nickname of My Layer to be added"
-msgstr "Spitzname Meiner Schicht, die hinzugefügt werden soll"
-
-#: samples/views/six_chamber_deposition.py:40
-msgid "Samples"
-msgstr "Proben"
-
-#: samples/views/six_chamber_deposition.py:41
-msgid "Operator"
-msgstr "Operator"
-
-#: samples/views/six_chamber_deposition.py:65
-msgid "You must mark at least one sample."
-msgstr "Sie müssen mindestens eine Probe markieren."
-
-#: samples/views/six_chamber_deposition.py:92
-msgid "Name is unknown."
-msgstr "Dieser Name ist unbekannt."
-
-#: samples/views/six_chamber_deposition.py:116
-msgid "Gas type is unknown."
-msgstr "Dieser Gastyp ist unbekannt."
-
-#: samples/views/six_chamber_deposition.py:225
-msgid "This deposition number exists already."
-msgstr "Diese Depositionsnummer ist schon vergeben."
-
-#: samples/views/six_chamber_deposition.py:228
-msgid "No layers given."
-msgstr "Keine Schichten angebeben."
-
-#: samples/views/six_chamber_deposition.py:234
-#: samples/views/six_chamber_deposition.py:241
-msgid "Number is a duplicate."
-msgstr "Die Nummer ist ein Duplikat."
-
-#: samples/views/six_chamber_deposition.py:305
->>>>>>> 2a5623f0
 #, python-format
 msgid "Deposition %s was successfully changed in the database."
 msgstr "Die Deposition %s wurde erfolgreich in der Datenbank geändert."
 
-<<<<<<< HEAD
 #: samples/views/six_chamber_deposition.py:305
-=======
-#: samples/views/six_chamber_deposition.py:309
->>>>>>> 2a5623f0
 #, python-format
 msgid "Deposition %s was successfully added to the database."
 msgstr "Die Deposition %s wurde erfolgreich zur Datenbank hinzugefügt."
 
-<<<<<<< HEAD
 #: samples/views/six_chamber_deposition.py:326
 #: samples/views/six_chamber_deposition.py:342
-=======
-#: samples/views/six_chamber_deposition.py:330
-#: samples/views/six_chamber_deposition.py:346
->>>>>>> 2a5623f0
 #, python-format
 msgid "6-chamber deposition “%s”"
 msgstr "6-Kammer-Deposition „%s“"
 
-<<<<<<< HEAD
 #: samples/views/six_chamber_deposition.py:326
 msgid "New 6-chamber deposition"
 msgstr "Neue 6-Kammer-Deposition"
@@ -1126,25 +709,6 @@
 msgstr "Muß eine physikalische Größe mit Maßzahl und Einheit sein."
 
 #: samples/views/utils.py:50
-=======
-#: samples/views/six_chamber_deposition.py:330
-msgid "New 6-chamber deposition"
-msgstr "Neue 6-Kammer-Deposition"
-
-#: samples/views/utils.py:23
-msgid "Time must be given in the form HH:MM:SS."
-msgstr "Zeiten müssen im Format HH:MM:SS angegeben werden."
-
-#: samples/views/utils.py:27
-msgid "Minutes and seconds must be smaller than 60."
-msgstr "Minuten und Sekunden müssen kleiner als 60 sein."
-
-#: samples/views/utils.py:40
-msgid "Must be a physical quantity with number and unit."
-msgstr "Muß eine physikalische Größe mit Maßzahl und Einheit sein."
-
-#: samples/views/utils.py:46
->>>>>>> 2a5623f0
 #, python-format
 msgid "The unit is invalid.  Valid units are: %s"
 msgstr "Die Einheit ist ungültig.  Gültige Einheiten sind: %s"
@@ -1449,7 +1013,6 @@
 "          This process was applied to the following samples: <!--%"
 "(first_name)s%(first_name_url)s-->\n"
 "        "
-<<<<<<< HEAD
 msgstr[0] ""
 "\n"
 "Dieser Prozess wurde auf die Probe <a href=\"../samples/%(first_name_url)s\">"
@@ -1458,10 +1021,6 @@
 "\n"
 "Dieser Prozess wurde auf die folgenden Proben angewandt: <!--%(first_name)s%"
 "(first_name_url)s-->"
-=======
-msgstr[0] "\nDieser Prozess wurde auf die Probe <a href=\"../samples/%(first_name_url)s\">%(first_name)s</a> angewandt."
-msgstr[1] "\nDieser Prozess wurde auf die folgenden Proben angewandt: <!--%(first_name)s%(first_name_url)s-->"
->>>>>>> 2a5623f0
 
 #: templates/show_process.html:34
 msgid "Edit this process"
