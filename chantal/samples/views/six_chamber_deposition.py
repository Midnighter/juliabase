#!/usr/bin/env python
# -*- coding: utf-8 -*-

import re
from django.template import Context, loader, RequestContext
from django.http import HttpResponseRedirect
from django.shortcuts import render_to_response, get_object_or_404
from django.forms import ModelForm, Form
from django.forms.util import ValidationError
from django import forms
from django.contrib.auth.decorators import login_required
from chantal.samples.models import SixChamberDeposition, SixChamberLayer, SixChamberChannel
from chantal.samples import models
from . import utils
from .utils import check_permission, DataModelForm
from django.utils.translation import ugettext as _, ugettext_lazy
from django.conf import settings
import django.contrib.auth.models
from django.db.models import Q

class RemoveFromMySamples(Form):
    _ = ugettext_lazy
    remove_deposited_from_my_samples = forms.BooleanField(label=_(u"Remove deposited samples from My Samples"),
                                                          required=False, initial=True)
<<<<<<< HEAD

class AddMyLayerForm(Form):
    _ = ugettext_lazy
    my_layer_to_be_added = forms.ChoiceField(label=_(u"Nickname of My Layer to be added"), required=False)
    def __init__(self, data=None, **keyw):
        user_details = keyw.pop("user_details")
        super(AddMyLayerForm, self).__init__(data, **keyw)
        self.fields["my_layer_to_be_added"].choices = utils.get_my_layers(user_details, SixChamberDeposition, required=False)
=======
    
class OperatorChoiceField(forms.ModelChoiceField):
    def label_from_instance(self, operator):
        return operator.get_full_name() or unicode(operator)
>>>>>>> 2a5623f0

class AddMyLayerForm(Form):
    _ = ugettext_lazy
    my_layer_to_be_added = forms.ChoiceField(label=_(u"Nickname of My Layer to be added"), required=False)
    def __init__(self, data=None, **keyw):
        user_details = keyw.pop("user_details")
        super(AddMyLayerForm, self).__init__(data, **keyw)
        self.fields["my_layer_to_be_added"].choices = utils.get_my_layers(user_details, SixChamberDeposition, required=False)

class DepositionForm(ModelForm):
    _ = ugettext_lazy
    sample_list = forms.ModelMultipleChoiceField(label=_(u"Samples"), queryset=None)
<<<<<<< HEAD
    operator = utils.OperatorChoiceField(label=_(u"Operator"), queryset=None)
    def __init__(self, data=None, **keyw):
=======
    operator = OperatorChoiceField(label=_(u"Operator"), queryset=None)
    def __init__(self, user_details, data=None, **keyw):
>>>>>>> 2a5623f0
        deposition = keyw.get("instance")
        initial = keyw.get("initial", {})
        if deposition:
            initial.update({"sample_list": [sample._get_pk_val() for sample in deposition.samples.all()]})
        keyw["initial"] = initial
        # Configuring the fields before the call to the parental constructor
<<<<<<< HEAD
        # works only in ModelForm, not in Form.  Maybe it should be delayed
        # here, too.  (See fields["..."] below.)
        self.sample_list.queryset = \
            models.Sample.objects.filter(Q(processes=deposition) | Q(watchers=user_details)).distinct() if deposition \
=======
        # works only in ModelForm, not in Form.  Maybe is should be default
        # here, too.  (See fields["..."] below.)
        self.sample_list.queryset = \
            models.Sample.objects.filter(Q(processes=deposition) | Q(watchers=user_details)) if deposition \
>>>>>>> 2a5623f0
            else user_details.my_samples
        self.operator.queryset = django.contrib.auth.models.User.objects.all()
        super(DepositionForm, self).__init__(data, **keyw)
        split_widget = forms.SplitDateTimeWidget()
        split_widget.widgets[0].attrs = {'class': 'vDateField'}
        split_widget.widgets[1].attrs = {'class': 'vTimeField'}
        self.fields["timestamp"].widget = split_widget
        self.fields["sample_list"].widget.attrs.update({"size": "15", "style": "vertical-align: top"})
    def clean_sample_list(self):
        sample_list = list(set(self.cleaned_data["sample_list"]))
        if not sample_list:
            raise ValidationError(_(u"You must mark at least one sample."))
        return sample_list
    def save(self, *args, **keyw):
        deposition = super(DepositionForm, self).save(*args, **keyw)
        deposition.samples = self.cleaned_data["sample_list"]
        return deposition
    class Meta:
        model = SixChamberDeposition

class LayerForm(DataModelForm):
    chamber_names = set([x[0] for x in models.six_chamber_chamber_choices])
    def __init__(self, data=None, **keyw):
        super(LayerForm, self).__init__(data, **keyw)
        self.fields["number"].widget = \
            forms.TextInput(attrs={"size": "2", "style": "text-align: center; font-size: xx-large"})
        self.fields["comments"].widget = forms.Textarea(attrs={"cols": "30"})
        for fieldname in ["pressure", "time", "substrate_electrode_distance", "transfer_in_chamber", "pre_heat",
                          "gas_pre_heat_gas", "gas_pre_heat_pressure", "gas_pre_heat_time", "heating_temperature",
                          "transfer_out_of_chamber", "plasma_start_power",
                          "deposition_frequency", "deposition_power", "base_pressure"]:
            self.fields[fieldname].widget = forms.TextInput(attrs={"size": "10"})
        for fieldname, min_value, max_value in [("deposition_frequency", 13, 150), ("plasma_start_power", 0, 1000),
                                                ("deposition_power", 0, 1000)]:
            self.fields[fieldname].min_value = min_value
            self.fields[fieldname].max_value = max_value
    def clean_chamber(self):
        if self.cleaned_data["chamber"] not in self.chamber_names:
            raise ValidationError(_(u"Name is unknown."))
        return self.cleaned_data["chamber"]
    def clean_time(self):
        return utils.clean_time_field(self.cleaned_data["time"])
    def clean_pre_heat(self):
        return utils.clean_time_field(self.cleaned_data["pre_heat"])
    def clean_gas_pre_heat_time(self):
        return utils.clean_time_field(self.cleaned_data["gas_pre_heat_time"])
    def clean_pressure(self):
        return utils.clean_quantity_field(self.cleaned_data["pressure"], ["mTorr", "mbar"])
    def clean_gas_pre_heat_pressure(self):
        return utils.clean_quantity_field(self.cleaned_data["gas_pre_heat_pressure"], ["mTorr", "mbar"])
    class Meta:
        model = SixChamberLayer
        exclude = ("deposition",)

class ChannelForm(ModelForm):
    gas_names = set([x[0] for x in models.six_chamber_gas_choices])
    def __init__(self, data=None, **keyw):
        super(ChannelForm, self).__init__(data, **keyw)
        self.fields["number"].widget = forms.TextInput(attrs={"size": "3", "style": "text-align: center"})
        self.fields["flow_rate"].widget = forms.TextInput(attrs={"size": "7"})
    def clean_gas(self):
        if self.cleaned_data["gas"] not in self.gas_names:
            raise ValidationError(_(u"Gas type is unknown."))
        return self.cleaned_data["gas"]
    class Meta:
        model = SixChamberChannel
        exclude = ("layer",)

def is_all_valid(deposition_form, layer_forms, channel_form_lists, remove_from_my_samples_form):
    valid = deposition_form.is_valid() and remove_from_my_samples_form.is_valid()
    # Don't use a generator expression here because I want to call ``is_valid``
    # for every form
    valid = valid and all([layer_form.is_valid() for layer_form in layer_forms])
    for forms in channel_form_lists:
        valid = valid and all([channel_form.is_valid() for channel_form in forms])
    return valid

def change_structure(layer_forms, channel_form_lists, post_data):
    # Attention: `post_data` doesn't contain the normalised prefixes, so it
    # must not be used for anything except the `change_params`.  (The
    # structural-change prefixes are normalised always!)
    structure_changed = False
    change_params = dict([(key, post_data[key]) for key in post_data if key.startswith("structural-change-")])
    biggest_layer_number = max([utils.int_or_zero(layer.uncleaned_data("number")) for layer in layer_forms] + [0])
    new_layers = []
    new_channel_lists = []
    
    # First step: Duplicate layers
    for i, layer_form in enumerate(layer_forms):
        if layer_form.is_valid() and all([channel.is_valid() for channel in channel_form_lists[i]]) and \
                "structural-change-duplicate-layerindex-%d" % i in change_params:
            structure_changed = True
            layer_data = layer_form.cleaned_data
            layer_data["number"] = biggest_layer_number + 1
            biggest_layer_number += 1
            layer_index = len(layer_forms) + len(new_layers)
            new_layers.append(LayerForm(initial=layer_data, prefix=str(layer_index)))
            new_channel_lists.append(
                [ChannelForm(initial=channel.cleaned_data, prefix="%d_%d"%(layer_index, channel_index))
                 for channel_index, channel in enumerate(channel_form_lists[i])])

    # Second step: Add layers
    to_be_added_layers = utils.int_or_zero(change_params["structural-change-add-layers"])
    if to_be_added_layers < 0:
        to_be_added_layers = 0
    structure_changed = structure_changed or to_be_added_layers > 0
    for i in range(to_be_added_layers):
        layer_index = len(layer_forms) + len(new_layers)
        new_layers.append(LayerForm(initial={"number": biggest_layer_number+1}, prefix=str(layer_index)))
        biggest_layer_number += 1
        new_channel_lists.append([])
    # Third step: Add My Layer
<<<<<<< HEAD
    my_layer = change_params.get("structural-change-my_layer_to_be_added")
=======
    my_layer = change_params["structural-change-my_layer_to_be_added"]
>>>>>>> 2a5623f0
    if my_layer:
        structure_changed = True
        deposition_id, layer_number = my_layer.split("-")
        deposition_id, layer_number = int(deposition_id), int(layer_number)
        try:
            deposition = models.Deposition.objects.get(pk=deposition_id).find_actual_instance()
        except models.Deposition.DoesNotExist:
            pass
        else:
            layer_query = deposition.layers.filter(number=layer_number)
            if layer_query.count() == 1:
                layer = layer_query[0]
                layer_data = layer_query.values()[0]
                layer_data["number"] = biggest_layer_number + 1
                biggest_layer_number += 1
                layer_index = len(layer_forms) + len(new_layers)
                new_layers.append(LayerForm(initial=layer_data, prefix=str(layer_index)))
                new_channels = []
                for channel_index, channel_data in enumerate(layer.channels.values()):
                    new_channels.append(ChannelForm(initial=channel_data, prefix="%d_%d"%(layer_index, channel_index)))
                new_channel_lists.append(new_channels)

    # Forth and fifth steps: Add and delete channels
    for layer_index, channels in enumerate(channel_form_lists):
        # Add channels
        to_be_added_channels = utils.int_or_zero(change_params.get(
                "structural-change-add-channels-for-layerindex-%d" % layer_index))
        if to_be_added_channels < 0:
            to_be_added_channels = 0
        structure_changed = structure_changed or to_be_added_channels > 0
        number_of_channels = len(channels)
        for channel_index in range(number_of_channels, number_of_channels+to_be_added_channels):
            channels.append(ChannelForm(prefix="%d_%d"%(layer_index, channel_index)))
        # Delete channels
        to_be_deleted_channels = [channel_index for channel_index in range(number_of_channels)
                                  if "structural-change-delete-channelindex-%d-for-layerindex-%d" %
                                  (channel_index, layer_index) in change_params]
        structure_changed = structure_changed or bool(to_be_deleted_channels)
        for channel_index in reversed(to_be_deleted_channels):
            del channels[channel_index]

    # Sixth step: Delete layers
    to_be_deleted_layers = [layer_index for layer_index in range(len(layer_forms))
                            if "structural-change-delete-layerindex-%d" % layer_index in change_params]
    structure_changed = structure_changed or bool(to_be_deleted_layers)
    for layer_index in reversed(to_be_deleted_layers):
        del layer_forms[layer_index]

    # Apply changes
    layer_forms.extend(new_layers)
    channel_form_lists.extend(new_channel_lists)
    return structure_changed

def is_referentially_valid(deposition, deposition_form, layer_forms, channel_form_lists):
    referentially_valid = True
    if deposition_form.is_valid() and (
        not deposition or deposition.number != deposition_form.cleaned_data["number"]):
        if models.Deposition.objects.filter(number=deposition_form.cleaned_data["number"]).count():
            utils.append_error(deposition_form, "__all__", _(u"This deposition number exists already."))
            referentially_valid = False
    if not layer_forms:
        utils.append_error(deposition_form, "__all__", _(u"No layers given."))
        referentially_valid = False
    layer_numbers = set()
    for layer_form, channel_forms in zip(layer_forms, channel_form_lists):
        if layer_form.is_valid():
            if layer_form.cleaned_data["number"] in layer_numbers:
                utils.append_error(layer_form, "__all__", _(u"Number is a duplicate."))
            else:
                layer_numbers.add(layer_form.cleaned_data["number"])
        channel_numbers = set()
        for channel_form in channel_forms:
            if channel_form.is_valid():
                if channel_form.cleaned_data["number"] in channel_numbers:
                    utils.append_error(channel_form, "__all__", _(u"Number is a duplicate."))
                else:
                    channel_numbers.add(channel_form.cleaned_data["number"])
    return referentially_valid
    
def save_to_database(deposition_form, layer_forms, channel_form_lists):
    deposition = deposition_form.save()
    deposition.layers.all().delete()  # deletes channels, too
    for layer_form, channel_forms in zip(layer_forms, channel_form_lists):
        layer = layer_form.save(commit=False)
        layer.deposition = deposition
        layer.save()
        for channel_form in channel_forms:
            channel = channel_form.save(commit=False)
            channel.layer = layer
            channel.save()
    return deposition

def remove_samples_from_my_samples(samples, user_details):
    for sample in samples:
        user_details.my_samples.remove(sample)

def forms_from_post_data(post_data):
    post_data, number_of_layers, list_of_number_of_channels = utils.normalize_prefixes(post_data)
    layer_forms = [LayerForm(post_data, prefix=str(layer_index)) for layer_index in range(number_of_layers)]
    channel_form_lists = []
    for layer_index in range(number_of_layers):
        channel_form_lists.append(
            [ChannelForm(post_data, prefix="%d_%d"%(layer_index, channel_index))
             for channel_index in range(list_of_number_of_channels[layer_index])])
    return layer_forms, channel_form_lists

def forms_from_database(deposition):
    if not deposition:
        return [], []
    layers = deposition.layers.all()
    layer_forms = [LayerForm(prefix=str(layer_index), instance=layer) for layer_index, layer in enumerate(layers)]
    channel_form_lists = []
    for layer_index, layer in enumerate(layers):
        channel_form_lists.append(
            [ChannelForm(prefix="%d_%d"%(layer_index, channel_index), instance=channel)
             for channel_index, channel in enumerate(layer.channels.all())])
    return layer_forms, channel_form_lists

query_string_pattern = re.compile(r"^copy_from=(?P<copy_from>.+)$")

@login_required
@check_permission("change_sixchamberdeposition")
def edit(request, deposition_number):
    deposition = get_object_or_404(SixChamberDeposition, number=deposition_number) if deposition_number else None
    user_details = request.user.get_profile()
    if request.method == "POST":
        deposition_form = DepositionForm(user_details, request.POST, instance=deposition)
        layer_forms, channel_form_lists = forms_from_post_data(request.POST)
        remove_from_my_samples_form = RemoveFromMySamples(request.POST)
        all_valid = is_all_valid(deposition_form, layer_forms, channel_form_lists, remove_from_my_samples_form)
        structure_changed = change_structure(layer_forms, channel_form_lists, request.POST)
        referentially_valid = is_referentially_valid(deposition, deposition_form, layer_forms, channel_form_lists)
        if all_valid and referentially_valid and not structure_changed:
            deposition = save_to_database(deposition_form, layer_forms, channel_form_lists)
            if remove_from_my_samples_form.cleaned_data["remove_deposited_from_my_samples"]:
                remove_samples_from_my_samples(deposition.samples.all(), user_details)
            if deposition_number:
                request.session["success_report"] = \
                    _(u"Deposition %s was successfully changed in the database.") % deposition.number
                return HttpResponseRedirect("../../")
            else:
                request.session["success_report"] = \
                    _(u"Deposition %s was successfully added to the database.") % deposition.number
                return HttpResponseRedirect("../../processes/split_and_rename_samples/%d" % deposition.id)
    else:
        deposition_form = None
<<<<<<< HEAD
        match = query_string_pattern.match(request.META["QUERY_STRING"])
=======
        match = query_string_pattern.match(request.META["QUERY_STRING"] or "")
>>>>>>> 2a5623f0
        if not deposition and match:
            # Duplication of a deposition
            copy_from_query = models.SixChamberDeposition.objects.filter(number=match.group("copy_from"))
            if copy_from_query.count() == 1:
                deposition_data = copy_from_query.values()[0]
                del deposition_data["timestamp"]
                deposition_data["number"] = utils.get_next_deposition_number("B")
<<<<<<< HEAD
                deposition_form = DepositionForm(initial=deposition_data, user_details=user_details)
=======
                deposition_form = DepositionForm(user_details, initial=deposition_data)
>>>>>>> 2a5623f0
                layer_forms, channel_form_lists = forms_from_database(copy_from_query.all()[0])
        if not deposition_form:
            # Normal edit of existing deposition, or new deposition, or duplication has failed
            initial = {"number": utils.get_next_deposition_number("B")} if not deposition else {}
<<<<<<< HEAD
            deposition_form = DepositionForm(initial=initial, instance=deposition, user_details=user_details)
=======
            deposition_form = DepositionForm(user_details, initial=initial, instance=deposition)
>>>>>>> 2a5623f0
            layer_forms, channel_form_lists = forms_from_database(deposition)
        remove_from_my_samples_form = RemoveFromMySamples(initial={"remove_deposited_from_my_samples": not deposition})
    add_my_layer_form = AddMyLayerForm(user_details=user_details, prefix="structural-change")
    title = _(u"6-chamber deposition “%s”") % deposition_number if deposition_number else _(u"New 6-chamber deposition")
    return render_to_response("edit_six_chamber_deposition.html",
                              {"title": title, "deposition": deposition_form,
                               "layers_and_channels": zip(layer_forms, channel_form_lists),
                               "add_my_layer": add_my_layer_form,
                               "remove_from_my_samples": remove_from_my_samples_form},
                              context_instance=RequestContext(request))

@login_required
def show(request, deposition_number):
    deposition = get_object_or_404(SixChamberDeposition, number=deposition_number)
    samples = deposition.samples
    if all(not utils.has_permission_for_sample(request.user, sample) for sample in samples.all()) \
            and not request.user.has_perm("change_sixchamberdeposition"):
        return HttpResponseRedirect("permission_error")
    sample_names = [sample.name for sample in samples.all()]
    template_context = {"title": _(u"6-chamber deposition “%s”") % deposition.number, "sample_names": sample_names}
    template_context.update(utils.ProcessContext(request.user).digest_process(deposition))
    return render_to_response("show_process.html", template_context, context_instance=RequestContext(request))<|MERGE_RESOLUTION|>--- conflicted
+++ resolved
@@ -22,7 +22,6 @@
     _ = ugettext_lazy
     remove_deposited_from_my_samples = forms.BooleanField(label=_(u"Remove deposited samples from My Samples"),
                                                           required=False, initial=True)
-<<<<<<< HEAD
 
 class AddMyLayerForm(Form):
     _ = ugettext_lazy
@@ -31,48 +30,22 @@
         user_details = keyw.pop("user_details")
         super(AddMyLayerForm, self).__init__(data, **keyw)
         self.fields["my_layer_to_be_added"].choices = utils.get_my_layers(user_details, SixChamberDeposition, required=False)
-=======
-    
-class OperatorChoiceField(forms.ModelChoiceField):
-    def label_from_instance(self, operator):
-        return operator.get_full_name() or unicode(operator)
->>>>>>> 2a5623f0
-
-class AddMyLayerForm(Form):
-    _ = ugettext_lazy
-    my_layer_to_be_added = forms.ChoiceField(label=_(u"Nickname of My Layer to be added"), required=False)
-    def __init__(self, data=None, **keyw):
-        user_details = keyw.pop("user_details")
-        super(AddMyLayerForm, self).__init__(data, **keyw)
-        self.fields["my_layer_to_be_added"].choices = utils.get_my_layers(user_details, SixChamberDeposition, required=False)
 
 class DepositionForm(ModelForm):
     _ = ugettext_lazy
     sample_list = forms.ModelMultipleChoiceField(label=_(u"Samples"), queryset=None)
-<<<<<<< HEAD
     operator = utils.OperatorChoiceField(label=_(u"Operator"), queryset=None)
-    def __init__(self, data=None, **keyw):
-=======
-    operator = OperatorChoiceField(label=_(u"Operator"), queryset=None)
     def __init__(self, user_details, data=None, **keyw):
->>>>>>> 2a5623f0
         deposition = keyw.get("instance")
         initial = keyw.get("initial", {})
         if deposition:
             initial.update({"sample_list": [sample._get_pk_val() for sample in deposition.samples.all()]})
         keyw["initial"] = initial
         # Configuring the fields before the call to the parental constructor
-<<<<<<< HEAD
         # works only in ModelForm, not in Form.  Maybe it should be delayed
         # here, too.  (See fields["..."] below.)
         self.sample_list.queryset = \
-            models.Sample.objects.filter(Q(processes=deposition) | Q(watchers=user_details)).distinct() if deposition \
-=======
-        # works only in ModelForm, not in Form.  Maybe is should be default
-        # here, too.  (See fields["..."] below.)
-        self.sample_list.queryset = \
             models.Sample.objects.filter(Q(processes=deposition) | Q(watchers=user_details)) if deposition \
->>>>>>> 2a5623f0
             else user_details.my_samples
         self.operator.queryset = django.contrib.auth.models.User.objects.all()
         super(DepositionForm, self).__init__(data, **keyw)
@@ -185,11 +158,7 @@
         biggest_layer_number += 1
         new_channel_lists.append([])
     # Third step: Add My Layer
-<<<<<<< HEAD
     my_layer = change_params.get("structural-change-my_layer_to_be_added")
-=======
-    my_layer = change_params["structural-change-my_layer_to_be_added"]
->>>>>>> 2a5623f0
     if my_layer:
         structure_changed = True
         deposition_id, layer_number = my_layer.split("-")
@@ -336,11 +305,7 @@
                 return HttpResponseRedirect("../../processes/split_and_rename_samples/%d" % deposition.id)
     else:
         deposition_form = None
-<<<<<<< HEAD
-        match = query_string_pattern.match(request.META["QUERY_STRING"])
-=======
         match = query_string_pattern.match(request.META["QUERY_STRING"] or "")
->>>>>>> 2a5623f0
         if not deposition and match:
             # Duplication of a deposition
             copy_from_query = models.SixChamberDeposition.objects.filter(number=match.group("copy_from"))
@@ -348,20 +313,12 @@
                 deposition_data = copy_from_query.values()[0]
                 del deposition_data["timestamp"]
                 deposition_data["number"] = utils.get_next_deposition_number("B")
-<<<<<<< HEAD
-                deposition_form = DepositionForm(initial=deposition_data, user_details=user_details)
-=======
                 deposition_form = DepositionForm(user_details, initial=deposition_data)
->>>>>>> 2a5623f0
                 layer_forms, channel_form_lists = forms_from_database(copy_from_query.all()[0])
         if not deposition_form:
             # Normal edit of existing deposition, or new deposition, or duplication has failed
             initial = {"number": utils.get_next_deposition_number("B")} if not deposition else {}
-<<<<<<< HEAD
-            deposition_form = DepositionForm(initial=initial, instance=deposition, user_details=user_details)
-=======
             deposition_form = DepositionForm(user_details, initial=initial, instance=deposition)
->>>>>>> 2a5623f0
             layer_forms, channel_form_lists = forms_from_database(deposition)
         remove_from_my_samples_form = RemoveFromMySamples(initial={"remove_deposited_from_my_samples": not deposition})
     add_my_layer_form = AddMyLayerForm(user_details=user_details, prefix="structural-change")
